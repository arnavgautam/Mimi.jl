--- conflicted
+++ resolved
@@ -402,10 +402,6 @@
 """
 function set_external_array_parameter(m::Model, name::Symbol, value::AbstractArray, dims)
     if !(typeof(value) <: Array{m.numberType})
-<<<<<<< HEAD
-=======
-        # E.g., if model takes Number and given Float64, convert it
->>>>>>> 291cb099
         # Need to force a conversion (simple convert may alias in v0.6)
         value = Array{m.numberType}(value)
     end
@@ -1201,15 +1197,11 @@
             if haskey(kws, :index)
                 parameterIndex = kws[:index].args
 
-<<<<<<< HEAD
                 if length(parameterIndex)<=2 && parameterIndex[1]==:time
                     numarrayparams += 1
                 end
 
-                pardims = Array(Any, 0)
-=======
                 pardims = Array{Any}(0)
->>>>>>> 291cb099
                 for l in parameterIndex
                     push!(pardims, l)
                 end
@@ -1266,14 +1258,9 @@
 
     call_expr = Expr(:call,
         Expr(:curly,
-<<<<<<< HEAD
             Expr(:., Expr(:., Expr(:., :Main, QuoteNode(Symbol(current_module()))), QuoteNode(Symbol(string("_mimi_implementation_", name)))), QuoteNode(Symbol(string(name,"Impl")))),
             :T, :OFFSET, :DURATION, :FINAL
             ),
-=======
-            Expr(:., Expr(:., Expr(:., :Main, QuoteNode(Symbol(current_module()))), QuoteNode(Symbol(string("_mimi_implementation_", name)))), QuoteNode(Symbol(string(name,"Impl")))) ,
-            :T),
->>>>>>> 291cb099
         :indices
         )
 
@@ -1313,14 +1300,8 @@
         $(module_def)
         eval($(esc(Symbol(string("_mimi_implementation_", name)))), metainfo.generate_comp_expressions(module_name(current_module()), $(Expr(:quote,name))))
 
-<<<<<<< HEAD
         # callsignature.args[1].args[1] = $esc(Symbol(name)) # how to do this?
         $(Expr(:function, Expr(:call, Expr(:curly, esc(Symbol(name)), callsignature.args[1].args[2:end]...), callsignature.args[2:end]...), call_expr))
-=======
-        function $(esc(Symbol(name)))(::Type{T}, indices) where {T}
-            $(call_expr)
-        end
->>>>>>> 291cb099
 
     end
 
