--- conflicted
+++ resolved
@@ -232,7 +232,6 @@
 end
 
 """
-<<<<<<< HEAD
 Removes any parameter connections for a given parameter in a given component.
 """
 function disconnect(m::Model, component::Symbol, parameter::Symbol)
@@ -240,9 +239,8 @@
     filter!(x->!(x.component_name==component && x.param_name==parameter), m.external_parameter_connections)
 end
 
-=======
+"""
     connectparameter(m::Model, component::Symbol, name::Symbol, parametername::Symbol)
->>>>>>> 0c5a894e
 
 Connect a parameter in a component to an external parameter.
 """
