abstract ComponentState

type ComponentInstanceInfo
    name::Symbol
    component_type::DataType
    offset::Int
    final::Int
end

abstract Parameter

type ScalarModelParameter <: Parameter
    dependentCompsAndParams2::Set{Tuple{Symbol, Symbol}}
    value

    function ScalarModelParameter(value)
        p = new()
        p.dependentCompsAndParams2 = Set{Tuple{Symbol,Symbol}}()
        p.value = value
        return p
    end
end

type InternalParameterConnection
    source_variable_name::Symbol
    source_component_name::Symbol
    target_parameter_name::Symbol
    target_component_name::Symbol
    ignoreunits::Bool
    backup # either nothing, or a Symbol matching the name of the external parameter to be used as backup data
    function InternalParameterConnection(src_var::Symbol, src_comp::Symbol, target_par::Symbol, target_comp::Symbol, ignoreunits::Bool, backup::Union{Symbol, Void}=nothing)
        ipc = new(src_var, src_comp, target_par, target_comp, ignoreunits, backup)
        return ipc
    end
end

type ExternalParameterConnection
    component_name::Symbol
    param_name::Symbol #name of the parameter in the component
    external_parameter::Symbol #name of the parameter stored in m.external_parameters
end

type ModelInstance
    components::OrderedDict{Symbol, ComponentState}
    internal_parameter_connections::Array{InternalParameterConnection, 1}
    offsets::Array{Int, 1} # in order corresponding with components
    final_times::Array{Int, 1}
end

type ArrayModelParameter <: Parameter
    values
    dims::Vector{Symbol} #if empty, we don't have the dimensions' name information

    function ArrayModelParameter(values, dims::Vector{Symbol})
        amp = new()
        amp.values = values
        amp.dims = dims
        return amp
    end
end

type Model
    indices_counts::Dict{Symbol,Int}
    indices_values::Dict{Symbol,Vector{Any}}
    time_labels::Vector
    external_parameters::Dict{Symbol,Parameter}
    numberType::DataType
    internal_parameter_connections::Array{InternalParameterConnection, 1}
    external_parameter_connections::Array{ExternalParameterConnection, 1}
    components2::OrderedDict{Symbol, ComponentInstanceInfo}
    mi::Nullable{ModelInstance}

    function Model(numberType::DataType=Float64)
        m = new()
        m.indices_counts = Dict{Symbol,Int}()
        m.indices_values = Dict{Symbol, Vector{Any}}()
        # m.time_labels = Vector{Any}()
        m.external_parameters = Dict{Symbol, Parameter}()
        m.numberType = numberType
        m.internal_parameter_connections = Array{InternalParameterConnection,1}()
        m.external_parameter_connections = Array{ExternalParameterConnection, 1}()
        m.components2 = OrderedDict{Symbol, ComponentInstanceInfo}()
        m.mi = Nullable{ModelInstance}()
        return m
    end
end

"""
    components(m::Model)

List all the components in model `m`.
"""
function components(m::Model)
    collect(keys(m.components2))
end

# Return the MetaComponent for a given component
function getmetainfo(m::Model, componentname::Symbol)
    meta = metainfo.getallcomps()
    meta_module_name = Symbol(m.components2[componentname].component_type.name.module)
    meta_component_name = m.components2[componentname].component_type.name.name
    return meta[(meta_module_name, meta_component_name)]
end

"""
    variables(m::Model, componentname::Symbol)

List all the variables of `componentname` in model `m`.
"""
function variables(m::Model, componentname::Symbol)
    c = getmetainfo(m, componentname)
    collect(keys(c.variables))
end

"""
    variables(mi::ModelInstance, componentname::Symbol)

List all the variables of `componentname` in the ModelInstance 'mi'.
NOTE: this variables function does NOT take in Nullable instances
"""
function variables(mi::ModelInstance, componentname::Symbol)
    return fieldnames(mi.components[componentname].Variables)
end

# helper function for setindix; used to determine if the provided time values are a uniform range.
function isuniform(values::Vector)
    if length(values)==1 || length(values)==2
        return true
    end

    stepsize = values[2]-values[1]
    for i in 3:length(values)
        if (values[i]-values[i-1]) != stepsize
            return false
        end
    end

    return true
end
"""
    setindex(m::Model, name::Symbol, count::Int)

Set the values of `Model`'s' index `name` to integers 1 through `count`.
"""
function setindex(m::Model, name::Symbol, count::Int)
    m.indices_counts[name] = count
    m.indices_values[name] = collect(1:count)
    m.time_labels = Vector()
    nothing
end

"""
    setindex{T}(m::Model, name::Symbol, values::Vector{T})

Set the values of `Model`'s index `name` to `values`.
"""
function setindex{T}(m::Model, name::Symbol, values::Vector{T})
    m.indices_counts[name] = length(values)
    if name==:time && !isuniform(values)
        m.time_labels = values
        m.indices_values[name] = collect(1:length(values))
    else
        m.indices_values[name] = copy(values)
        m.time_labels = Vector()
    end
    nothing
end

"""
    setindex{T}(m::Model, name::Symbol, valuerange::Range{T})

Set the values of `Model`'s index `name` to the values in the given range `valuerange`.
"""
function setindex{T}(m::Model, name::Symbol, valuerange::Range{T})
    m.indices_counts[name] = length(valuerange)
    m.indices_values[name] = Vector{T}(valuerange)
    m.time_labels = Vector()
    nothing
end

"""
    addcomponent(m::Model, t, name::Symbol=t.name.name; before=nothing,after=nothing)

Add a component of type t to a model.
"""
function addcomponent(m::Model, t, name::Symbol=t.name.name; start=nothing, final=nothing, before=nothing,after=nothing)
    # check that start and final are within the model's time index range
    time_index = m.indices_values[:time]

    if start == nothing
        start = time_index[1]
    elseif start < time_index[1]
        error("Cannot add component ", name, " with start time before start of model's time index range.")
    end

    if final == nothing
        final = time_index[end]
    elseif final > time_index[end]
        error("Cannot add component ", name, " with final time after end of model's time index range.")
    end


    if before!=nothing && after!=nothing
        error("Can only specify before or after parameter")
    end

    #checking if component being added already exists
    for i in keys(m.components2)
        if i==name
            error("You cannot add two components of the same name: ", i)
        end
    end

    if before!=nothing
        newcomponents2 = OrderedDict{Symbol, ComponentInstanceInfo}()
        before_exists = false
        for i in keys(m.components2)
            if i==before
                before_exists = true
                newcomponents2[name] = ComponentInstanceInfo(name, t, start, final)
            end
            newcomponents2[i] = m.components2[i]
        end
        if !before_exists
            error("Component to add before does not exist: ", before)
        end
        m.components2 = newcomponents2
    elseif after!=nothing
        newcomponents2 = OrderedDict{Symbol, ComponentInstanceInfo}()
        after_exists = false
        for i in keys(m.components2)
            newcomponents2[i] = m.components2[i]
            if i==after
                after_exists = true
                newcomponents2[name] = ComponentInstanceInfo(name, t, start, final)
            end
        end
        if !after_exists
            error("Component to add after does not exist: ", after)
        end
        m.components2 = newcomponents2

    else
        m.components2[name] = ComponentInstanceInfo(name, t, start, final)
    end
    m.mi = Nullable{ModelInstance}()
    ComponentReference(m, name)
end

import Base.delete!

"""
    delete!(m::Model, component::Symbol

Delete a component from a model, by name.
"""
function delete!(m::Model, component::Symbol)
    if !(component in keys(m.components2))
        error("Cannot delete '$component' from model; component does not exist.")
    end

    delete!(m.components2, component)

    ipc_filter = x -> x.source_component_name!=component && x.target_component_name!=component
    filter!(ipc_filter, m.internal_parameter_connections)

    epc_filter = x -> x.component_name!=component
    filter!(epc_filter, m.external_parameter_connections)

    m.mi = Nullable{ModelInstance}()
end

"""
    setparameter(m::Model, component::Symbol, name::Symbol, value, dims)

Set the parameter of a component in a model to a given value. Value can by a scalar,
an array, or a NamedAray. Optional argument 'dims' is a list of the dimension names of
the provided data, and will be used to check that they match the model's index labels.
"""
function setparameter(m::Model, component::Symbol, name::Symbol, value, dims=nothing)
    # perform possible dimension and labels checks
    if isa(value, NamedArray)
        dims = dimnames(value)
    end
    if dims!=nothing
        check_parameter_dimensions(m, value, dims, name)
    end
    # now set the parameter
    comp_param_dims = getmetainfo(m, component).parameters[name].dimensions
    if length(comp_param_dims) > 0 # array parameter case
        value = convert(Array{m.numberType}, value) # converts the number type and also if it's a NamedArray it gets converted to Array
        if comp_param_dims[1] == :time
            offset = m.components2[component].offset
            duration = getduration(m.indices_values)
            T = eltype(value)
            if length(comp_param_dims)==1
                values = TimestepVector{T, offset, duration}(value)
            elseif length(comp_param_dims)==2
                values = TimestepMatrix{T, offset, duration}(value)
            else
                values = value
            end
        else
            values = value
        end
        set_external_array_parameter(m, name, values, dims)
    else # scalar parameter case
        set_external_scalar_parameter(m, name, value)
    end

    connectparameter(m, component, name, name)
    m.mi = Nullable{ModelInstance}()
    nothing
end

function check_parameter_dimensions(m::Model, value::AbstractArray, dims::Vector, name::Symbol)
    for dim in dims
        if dim in keys(m.indices_values)
            if isa(value, NamedArray)
                labels = names(value, findnext(dims, dim, 1))
                for i in collect(1:1:length(labels))
                    if !(labels[i] == m.indices_values[dim][i])
                        error(string("Parameter labels for ", dim, " dimension in ", name," parameter do not match model's indices values"))
                    end
                end
            end
        else
            error(string("Dimension ", dim, " in parameter ", name, " not found in model's dimensions"))
        end
    end
end

"""
Removes any parameter connections for a given parameter in a given component.
"""
function disconnect(m::Model, component::Symbol, parameter::Symbol)
    filter!(x->!(x.target_component_name==component && x.target_parameter_name==parameter), m.internal_parameter_connections)
    filter!(x->!(x.component_name==component && x.param_name==parameter), m.external_parameter_connections)
end

"""
    connectparameter(m::Model, component::Symbol, name::Symbol, parametername::Symbol)

Connect a parameter in a component to an external parameter.
"""
function connectparameter(m::Model, component::Symbol, name::Symbol, parametername::Symbol)
    p = m.external_parameters[parametername]

    if isa(p, ArrayModelParameter)
        checklabels(m, component, name, p)
    end

    disconnect(m, component, name)

    x = ExternalParameterConnection(component, name, parametername)
    push!(m.external_parameter_connections, x)

    nothing
end

function checklabels(m::Model, component::Symbol, name::Symbol, p::ArrayModelParameter)
    metacomp = getmetainfo(m, component)
    if !(eltype(p.values) <: metacomp.parameters[name].datatype)
        error(string("Mismatched datatype of parameter connection. Component: ", component, ", Parameter: ", name))
    elseif !(isempty(p.dims))
        if !(size(p.dims) == size(metacomp.parameters[name].dimensions))
            error(string("Mismatched dimensions of parameter connection. Component: ", component, ", Parameter: ", name))
        end
    end

    # Return early if it's a ConnectorComp so that we don't check the sizes, because they will not match.
    if metacomp.component_name == :ConnectorCompVector || metacomp.component_name == :ConnectorCompMatrix
        return nothing
    end

    comp_dims = metacomp.parameters[name].dimensions
    for (i, dim) in enumerate(comp_dims)
        if isa(dim, Symbol)
            if !(length(m.indices_values[dim])==size(p.values)[i])
                error(string("Mismatched data size for a parameter connection. Component: ", component, ", Parameter: ", name))
            end
        end
    end
end

"""
    set_external_array_parameter(m::Model, name::Symbol, value::TimestepVector, dims)

Adds a one dimensional time-indexed array parameter to the model.
"""
function set_external_array_parameter(m::Model, name::Symbol, value::TimestepVector, dims)
    p = ArrayModelParameter(value, [:time])
    m.external_parameters[name] = p
end

"""
    set_external_array_parameter(m::Model, name::Symbol, value::TimestepMatrix, dims)

Adds a two dimensional time-indexed array parameter to the model.
"""
function set_external_array_parameter(m::Model, name::Symbol, value::TimestepMatrix, dims)
    p = ArrayModelParameter(value, (dims!=nothing)?(dims):(Vector{Symbol}()))
    m.external_parameters[name] = p
end

"""
    set_external_array_parameter(m::Model, name::Symbol, value::AbstractArray, dims)

Add an array type parameter to the model.
"""
function set_external_array_parameter(m::Model, name::Symbol, value::AbstractArray, dims)
    if !(typeof(value) <: Array{m.numberType})
        value = convert(Array{m.numberType}, value)
    end
    p = ArrayModelParameter(value, (dims!=nothing)?(dims):(Vector{Symbol}()))
    m.external_parameters[name] = p
end

"""
    set_external_scalar_parameter(m::Model, name::Symbol, value::Any)

Add a scalar type parameter to the model.
"""
function set_external_scalar_parameter(m::Model, name::Symbol, value::Any)
    if typeof(value) <: AbstractArray
        value = convert(Array{m.numberType}, value)
    end
    p = ScalarModelParameter(value)
    m.external_parameters[name] = p
end

"""
    connectparameter(m::Model, target_component::Symbol, target_name::Symbol, source_component::Symbol, source_name::Symbol; ignoreunits::Bool=false)

Bind the parameter of one component to a variable in another component.
"""
function connectparameter(m::Model, target_component::Symbol, target_param::Symbol, source_component::Symbol, source_var::Symbol; ignoreunits::Bool=false)

    # Check the units, if provided
    if !ignoreunits &&
        !unitcheck(getmetainfo(m, target_component).parameters[target_param].unit,
                   getmetainfo(m, source_component).variables[source_var].unit)
        error("Units of $source_component.$source_var do not match $target_component.$target_param.")
    end

    # remove any existing connections for this target component and parameter
    disconnect(m, target_component, target_param)

    curr = InternalParameterConnection(source_var, source_component, target_param, target_component, ignoreunits)
    push!(m.internal_parameter_connections, curr)

    nothing
end

"""
    connectparameter(m::Model, target::Pair{Symbol, Symbol}, source::Pair{Symbol, Symbol}; ignoreunits::Bool=false)

Bind the parameter of one component to a variable in another component.
"""
function connectparameter(m::Model, target::Pair{Symbol, Symbol}, source::Pair{Symbol, Symbol}; ignoreunits::Bool=false)
    connectparameter(m, target[1], target[2], source[1], source[2]; ignoreunits=ignoreunits)
end

function connectparameter(m::Model, target_component::Symbol, target_param::Symbol, source_component::Symbol, source_var::Symbol, backup::Array; ignoreunits::Bool=false)
    # If value is a NamedArray, we can check if the labels match
    if isa(backup, NamedArray)
        dims = dimnames(backup)
        check_parameter_dimensions(m, backup, dims, name)
    else
        dims = nothing
    end

    # Check that the backup value is the right size
    if getspan(m, target_component) != size(backup)[1]
        error("Backup data must span the whole length of the component.")
    end

    # some other check for second dimension??

    comp_param_dims = getmetainfo(m, target_component).parameters[target_param].dimensions
    backup = convert(Array{m.numberType}, backup) # converts the number type, and also if it's a NamedArray it gets converted to Array
    offset = m.components2[target_component].offset
    duration = getduration(m.indices_values)
    T = eltype(backup)
    if length(comp_param_dims)==1
        values = TimestepVector{T, offset, duration}(backup)
    elseif length(comp_param_dims)==2
        values = TimestepMatrix{T, offset, duration}(backup)
    else
        values = backup
    end
    set_external_array_parameter(m, target_param, values, dims)

    if !ignoreunits &&
        !unitcheck(getmetainfo(m, target_component).parameters[target_param].unit,
                   getmetainfo(m, source_component).variables[source_var].unit)
        error("Units of $source_component.$source_name do not match $target_component.$target_name.")
    end

    # remove any existing connections for this target component and parameter
    disconnect(m, target_component, target_param)

    curr = InternalParameterConnection(source_var, source_component, target_param, target_component, ignoreunits, target_param)
    push!(m.internal_parameter_connections, curr)

    nothing
end

# Default string, string unit check function
function unitcheck(one::AbstractString, two::AbstractString)
    # True if and only if they match
    return one == two
end

<<<<<<< HEAD
# Return the number of timesteps a given component in a model will run for.
function getspan(m::Model, comp::Symbol)
    duration = getduration(m.indices_values)
    start = m.components2[comp].offset
    final = m.components2[comp].final
    return Int((final - start) / duration + 1)
end
=======
"""
    update_external_parameter(m::Model, name::Symbol, value)

Update the value of an external model parameter, referenced by name.
"""
function update_external_parameter(m::Model, name::Symbol, value)
    if !(name in keys(m.external_parameters))
        error("Cannot update parameter; $name not found in model's external parameters.")
    end

    param = m.external_parameters[name]

    if isa(param, ScalarModelParameter)
        if !(typeof(value) <: typeof(param.value))
            try
                value = convert(typeof(param.value), value)
            catch e
                error("Cannot update parameter $name; expected type $(typeof(param.value)) but got $(typeof(value)).")
            end
        elseif size(value) != size(param.value)
            error("Cannot update parameter $name; expected array of size $(size(param.value)) but got array of size $(size(value)).")
        else
            param.value = value
        end
    else # ArrayModelParameter
        if !(typeof(value) <: AbstractArray)
            error("Cannot update an array parameter $name with a scalar value.")
        elseif size(value) != size(param.values)
            error("Cannot update parameter $name; expected array of size $(size(param.values)) but got array of size $(size(value)).")
        elseif !(eltype(value) <: eltype(param.values))
            try
                value = convert(Array{eltype(param.values)}, value)
            catch e
                error("Cannot update parameter $name; expected array of type $(eltype(param.values)) but got $(eltype(value)).")
            end
        else # perform the update
            if isa(param.values, TimestepVector) || isa(param.values, TimestepMatrix)
                param.values.data = value
            else
                param.values = value
            end
        end
    end
end

>>>>>>> c63597c5

"""
    setleftoverparameters(m::Model, parameters::Dict{Any,Any})

Set all the parameters in a model that don't have a value and are not connected
to some other component to a value from a dictionary. This method assumes the dictionary
keys are strings that match the names of unset parameters in the model.
"""
function setleftoverparameters(m::Model, parameters::Dict{String,Any})
    parameters = Dict(lowercase(k)=>v for (k, v) in parameters)
    leftovers = get_unconnected_parameters(m)
    for (comp, p) in leftovers
        if !(p in keys(m.external_parameters)) # then we need to set the external parameter
            value = parameters[lowercase(string(p))]
            comp_param_dims = getmetainfo(m, comp).parameters[p].dimensions
            if length(comp_param_dims)==0 #scalar case
                set_external_scalar_parameter(m, p, value)
            else #array case
                value = convert(Array{m.numberType}, value)
                offset = m.indices_values[:time][1]
                duration = getduration(m.indices_values)
                T = eltype(value)
                if length(comp_param_dims)==1 && comp_param_dims[1]==:time
                    values = TimestepVector{T, offset, duration}(value)
                elseif length(comp_param_dims)==2 && comp_param_dims[1]==:time
                    values = TimestepMatrix{T, offset, duration}(value)
                else
                    values = value
                end
                set_external_array_parameter(m, p, values, nothing)
            end
        end
        connectparameter(m, comp, p, p)
    end
    nothing
end

"""
Return list of parameters that have been set for component c in model m.
"""
function get_set_parameters(m::Model, c::ComponentInstanceInfo)
    ext_connections = filter(x->x.component_name==c.name, m.external_parameter_connections)
    ext_set_params = map(x->x.param_name, ext_connections)

    int_connections = filter(x->x.target_component_name==c.name, m.internal_parameter_connections)
    int_set_params = map(x->x.target_parameter_name, int_connections)

    return union(ext_set_params, int_set_params)
end

"""
Return a list of all parameter names for a given component in a model m.
"""
function get_parameter_names(m::Model, component::ComponentInstanceInfo)
    _dict = Mimi.metainfo.getallcomps()
    _module = module_name(component.component_type.name.module)
    _metacomponent = _dict[(_module, component.component_type.name.name)]
    return keys(_metacomponent.parameters)
end

# returns the {name:parameter} dictionary
function get_parameters(m::Model, component::ComponentInstanceInfo)
    _dict = Mimi.metainfo.getallcomps()
    _module = module_name(component.component_type.name.module)
    _metacomponent = _dict[(_module, component.component_type.name.name)]
    return _metacomponent.parameters
end

function getindex(m::Model, component::Symbol, name::Symbol)
    return getindex(get(m.mi), component, name)
end

function getindex(mi::ModelInstance, component::Symbol, name::Symbol)
    if !(component in keys(mi.components))
        error("Component does not exist in current model")
    end
    if name in fieldnames(mi.components[component].Variables)
        v = getfield(mi.components[component].Variables, name)
        if isa(v, TimestepVector) || isa(v, TimestepMatrix)
            return v.data
        else
            return v
        end
    elseif name in fieldnames(mi.components[component].Parameters)
        p = getfield(mi.components[component].Parameters, name)
        if isa(p, TimestepVector) || isa(p, TimestepMatrix)
            return p.data
        else
            return p
        end
    else
        error(string(name, " is not a parameter or a variable in component ", component, "."))
    end
end

"""
    getindexcount(m::Model, i::Symbol)

Returns the size of index i in model m.
"""
function getindexcount(m::Model, i::Symbol)
    return m.indices_counts[i]
end

"""
    getindexvalues(m::Model, i::Symbol)

Return the values of index i in model m.
"""
function getindexvalues(m::Model, i::Symbol)
    return m.indices_values[i]
end

"""
    getindexlabels(m::Model, component::Symbol, x::Symbol)

Return the index labels of the variable or parameter in the given component.
"""
function getindexlabels(m::Model, component::Symbol, x::Symbol)
    metacomp = getmetainfo(m,component)
    if x in keys(metacomp.variables)
        return metacomp.variables[x].dimensions
    elseif x in keys(metacomp.parameters)
        return metacomp.parameters[x].dimensions
    else
        error(string("Cannot access dimensions; ", x, " is not a variable or a parameter in component ", component, "."))
    end
end

"""
    getdataframe(m::Model, componentname::Symbol, name::Symbol)

Return the values for variable `name` in `componentname` of model `m` as a DataFrame.
"""
function getdataframe(m::Model, componentname::Symbol, name::Symbol)
    if isnull(m.mi)
        error("Cannot get dataframe, model has not been built yet")
    elseif !(name in variables(m, componentname))
        error("Cannot get dataframe; variable $name not in component $componentname")
    else
        return getdataframe(m, get(m.mi), componentname, name)
    end
end


function getdataframe(m::Model, mi::ModelInstance, componentname::Symbol, name::Symbol)
    comp_type = typeof(mi.components[componentname])

    meta_module_name = Symbol(supertype(comp_type).name.module)
    meta_component_name = Symbol(supertype(comp_type).name.name)

    vardiminfo = getdiminfoforvar((meta_module_name,meta_component_name), name)

    if length(vardiminfo)==0
        return mi[componentname, name]
    end

    df = DataFrame()

    values = ((isempty(m.time_labels) || vardiminfo[1]!=:time) ? m.indices_values[vardiminfo[1]] : m.time_labels)
    if vardiminfo[1]==:time
        comp_start = m.components2[componentname].offset
        comp_final = m.components2[componentname].final
        start = findfirst(values, comp_start)
        final = findfirst(values, comp_final)
        num = getspan(m, componentname)
    end

    if length(vardiminfo)==1
        df[vardiminfo[1]] = values
        if vardiminfo[1]==:time
            df[name] = vcat(repeat([NaN], inner=start-1), mi[componentname, name], repeat([NaN], inner=length(values)-final))
        else
            df[name] = mi[componentname, name]
        end
        return df
    elseif length(vardiminfo)==2
        dim2 = length(m.indices_values[vardiminfo[2]])
        dim1 = length(m.indices_values[vardiminfo[1]])
        df[vardiminfo[1]] = repeat(values, inner=[dim2])
        df[vardiminfo[2]] = repeat(m.indices_values[vardiminfo[2]], outer=[dim1])

        data = m[componentname, name]
        if vardiminfo[1]==:time
            top = fill(NaN, (start-1, dim2))
            bottom = fill(NaN, (dim1-final, dim2))
            data = vcat(top, data, bottom)
        end
        df[name] = cat(1,[vec(data[i,:]) for i=1:dim1]...)

        return df
    else
        error("Not yet implemented")
    end
end

"""
    getdataframe(m::Model, comp_name_pairs::Pair(componentname::Symbol => name::Symbol)...)
    getdataframe(m::Model, comp_name_pairs::Pair(componentname::Symbol => (name::Symbol, name::Symbol...)...)

Return the values for each variable `name` in each corresponding `componentname` of model `m` as a DataFrame.
"""
function getdataframe(m::Model, comp_name_pairs::Pair...)
    if isnull(m.mi)
        error("Cannot get dataframe, model has not been built yet")
    else
        return getdataframe(m, get(m.mi), comp_name_pairs)
    end
end


function getdataframe(m::Model, mi::ModelInstance, comp_name_pairs::Tuple)
    #Make sure tuple passed in is not empty
    if length(comp_name_pairs) == 0
        error("Cannot get data frame, did not specify any componentname(s) and variable(s)")
    end

    # Get the base value of the number of dimensions from the first componentname and name pair association
    firstpair = comp_name_pairs[1]
    componentname = firstpair[1]
    name = firstpair[2]
    if isa(name, Tuple)
        name = name[1]
    end

    if !(name in variables(m, componentname))
        error("Cannot get dataframe; variable $name not in component $componentname")
    end

    vardiminfo = getvardiminfo(mi, componentname, name)
    num_dim = length(vardiminfo)

    #Initialize dataframe depending on num dimensions
    df = DataFrame()
    values = ((isempty(m.time_labels) || vardiminfo[1]!=:time) ? m.indices_values[vardiminfo[1]] : m.time_labels)
    if num_dim == 1
        df[vardiminfo[1]] = values
    elseif num_dim == 2
        dim1 = length(m.indices_values[vardiminfo[1]])
        dim2 = length(m.indices_values[vardiminfo[2]])
        df[vardiminfo[1]] = repeat(values, inner=[dim2])
        df[vardiminfo[2]] = repeat(m.indices_values[vardiminfo[2]],outer=[dim1])
    end

    # Iterate through all the pairs; always check for each variable that the number of dimensions matches that of the first
    for pair in comp_name_pairs
        componentname = pair[1]
        name = pair[2]

        if isa(name, Tuple)
            for comp_var in name
                if !(comp_var in variables(m, componentname))
                    error("Cannot get dataframe; variable $comp_var not in component $componentname")
                end

                vardiminfo = getvardiminfo(mi, componentname, comp_var)
                if vardiminfo[1]==:time
                    comp_start = m.components2[componentname].offset
                    comp_final = m.components2[componentname].final
                    start = findfirst(values, comp_start)
                    final = findfirst(values, comp_final)
                    num = getspan(m, componentname)
                end

                if !(length(vardiminfo) == num_dim)
                    error(string("Not all components have the same number of dimensions"))
                end

                if (num_dim==1)
                    if vardiminfo[1]==:time
                        df[comp_var] = vcat(repeat([NaN], inner=start-1), mi[componentname, comp_var], repeat([NaN], inner=length(values)-final))
                    else
                        df[comp_var] = mi[componentname, comp_var]
                    end
                elseif (num_dim == 2)
                    data = m[componentname, comp_var]
                    if vardiminfo[1]==:time
                        top = fill(NaN, (start-1, dim2))
                        bottom = fill(NaN, (dim1-final, dim2))
                        data = vcat(top, data, bottom)
                    end
                    df[comp_var] = cat(1,[vec(data[i,:]) for i=1:dim1]...)
                end
            end

        elseif (isa(name, Symbol))
            if !(name in variables(m, componentname))
                error("Cannot get dataframe; variable $name not in component $componentname")
            end

            vardiminfo = getvardiminfo(mi, componentname, name)
            if vardiminfo[1]==:time
                comp_start = m.components2[componentname].offset
                comp_final = m.components2[componentname].final
                start = findfirst(values, comp_start)
                final = findfirst(values, comp_final)
                num = getspan(m, componentname)
            end

            if !(length(vardiminfo) == num_dim)
                error(string("Not all components have the same number of dimensions"))
            end
            if (num_dim==1)
                if vardiminfo[1]==:time
                    df[name] = vcat(repeat([NaN], inner=start-1), mi[componentname, name], repeat([NaN], inner=length(values)-final))
                else
                    df[name] = mi[componentname, name]
                end
            elseif (num_dim == 2)
                data = m[componentname, name]
                if vardiminfo[1]==:time
                    top = fill(NaN, (start-1, dim2))
                    bottom = fill(NaN, (dim1-final, dim2))
                    data = vcat(top, data, bottom)
                end
                df[name] = cat(1,[vec(data[i,:]) for i=1:dim1]...)
            end
        else
            error(string("Name value for variable(s) in a component, ", componentname, " was neither a tuple nor a Symbol."))
        end
    end

    return df
end


function getvardiminfo(mi::ModelInstance, componentname::Symbol, name::Symbol)
    if !(componentname in keys(mi.components))
        error("Component not found model components")
    end
    comp_type = typeof(mi.components[componentname])

    meta_module_name = Symbol(supertype(comp_type).name.module)
    meta_component_name = Symbol(supertype(comp_type).name.name)

    vardiminfo = getdiminfoforvar((meta_module_name,meta_component_name), name)
    return vardiminfo
end

import Base.show
show(io::IO, a::ComponentState) = print(io, "ComponentState")

"""
    get_unconnected_parameters(m::Model)

Return a list of tuples (componentname, parametername) of parameters
that have not been connected to a value in the model.
"""
function get_unconnected_parameters(m::Model)
    unset_params = Array{Tuple{Symbol,Symbol}, 1}()
    for (name, c) in m.components2
        params = get_parameter_names(m, c)
        set_params = get_set_parameters(m, c)
        append!(unset_params, map(x->(name, x), setdiff(params, set_params)))
    end
    return unset_params
end

function build(m::Model)
    #check if all parameters are set
    unset = get_unconnected_parameters(m)
    if !isempty(unset)
        msg = "Cannot build model; the following parameters are unset: "
        for p in unset
            msg = string(msg, p, " ")
        end
        error(msg)
    end

    mi_connections = Array{InternalParameterConnection, 1}() # This is the list of internal connections that the ModelInstance will know about.
    mi_components = OrderedDict{Symbol, ComponentInstanceInfo}() # This is the ordered list of components (including hidden ConnectorComps) that the ModelInstance will use.
    backups = Array{Symbol, 1}() # This is the list of names of external parameters that the ConnectorComps will use as their :input2 parameters.
    num_connector_comps = 0
    duration = getduration(m.indices_values) # for now, all components have the same duration
    # Loop through the components and add necessary ConnectorComps.
    for c in values(m.components2)
        # first need to see if we need to add any connector components for this component
        int_connections = filter(x->x.target_component_name==c.name, m.internal_parameter_connections)
        need_connector_comps = filter(x->(x.backup != nothing), int_connections)
        for ipc in need_connector_comps
            num_connector_comps += 1
            push!(backups, ipc.backup)
            curr_name = Symbol("ConnectorComp$num_connector_comps")
            num_dims = length(size(m.external_parameters[ipc.backup].values))
            if num_dims == 1
                curr = ComponentInstanceInfo(curr_name, ConnectorCompVector, c.offset, c.final)
            elseif num_dims ==2
                curr = ComponentInstanceInfo(curr_name, ConnectorCompMatrix, c.offset, c.final)
            else
                error("Connector components for parameters with more than two dimensions not implemented.")
            end
            mi_components[curr_name] = curr # add the ConnectorComp to the ordered list of components
            push!(mi_connections, InternalParameterConnection(ipc.source_variable_name, ipc.source_component_name, :input1, curr_name, ipc.ignoreunits)) # add a new connection between source_component and the ConnectorComp
            push!(mi_connections, InternalParameterConnection(:output, curr_name, ipc.target_parameter_name, ipc.target_component_name, ipc.ignoreunits)) # add a new connection between ConnectorComp and target_component
        end

        # Now add the other InternalParameterConnections to the list of connections.
        for ipc in setdiff(int_connections, need_connector_comps)
            push!(mi_connections, ipc)
        end

        mi_components[c.name] = c # Order is imperitive: this component is added after any ConnectorComps were added.
    end

    # Now loop through and instantiate each component.
    builtComponents = OrderedDict{Symbol, ComponentState}()
    offsets = Array{Int, 1}()
    final_times = Array{Int, 1}()
    for c in values(mi_components) # loops through all ComponentInstanceInfos, including new ConnectorComps, in order.
        ext_connections = filter(x->x.component_name==c.name, m.external_parameter_connections)
<<<<<<< HEAD
        ext_params = Dict(x.param_name => x.external_parameter for x in ext_connections)
=======
        ext_params = map(x->x.param_name, ext_connections)
        # ext_params = Dict(x.param_name => x.external_parameter for x in ext_connections)
>>>>>>> c63597c5

        int_connections = filter(x->x.target_component_name==c.name, mi_connections)
        int_params = Dict(x.target_parameter_name => x for x in int_connections)

        constructor = Expr(:call, c.component_type, m.numberType, :(Val{$(c.offset)}), :(Val{$duration}), :(Val{$(c.final)}))
        # for each parameter of component c, add the offset and duration as a parametric type to the constructor call for the component.
        for (pname, p) in get_parameters(m, c)
            if length(p.dimensions) > 0 && length(p.dimensions)<=2 && p.dimensions[1]==:time
<<<<<<< HEAD
                if pname==:input2 && (c.component_type == ConnectorCompVector || c.component_type == ConnectorCompMatrix)
                    offset = c.offset
                elseif pname in keys(ext_params)
                    offset = getoffset(ext_params[pname].values)
=======
                if pname in ext_params
                    offset = getoffset(m.external_parameters[pname].values)
>>>>>>> c63597c5
                elseif pname in keys(int_params)
                    offset = mi_components[int_params[pname].source_component_name].offset
                else
                    error("unset paramter $pname; should be caught earlier")
                end
                push!(constructor.args, :(Val{$offset}))
                push!(constructor.args, :(Val{$duration}))
            end
        end

        push!(constructor.args, m.indices_counts)
        # println(constructor)

        comp = eval(eval(constructor))
        builtComponents[c.name] = comp

        push!(offsets, c.offset)
        push!(final_times, c.final)
    end

    # Make the internal parameter connections, including new hidden connections between ConnectorComps.
    for ipc in mi_connections
        c_target = builtComponents[ipc.target_component_name]
        c_source = builtComponents[ipc.source_component_name]
        setfield!(c_target.Parameters, ipc.target_parameter_name, getfield(c_source.Variables, ipc.source_variable_name))
    end

    # Make the external parameter connections.
    for x in m.external_parameter_connections
        param = m.external_parameters[x.external_parameter]
        if isa(param, ScalarModelParameter)
            setfield!(builtComponents[x.component_name].Parameters, x.param_name, param.value)
        else
            setfield!(builtComponents[x.component_name].Parameters, x.param_name, param.values)
        end
    end

    # Make the external parameter connections for the hidden ConnectorComps: connect each :input2 to its associated backup value.
    for i in 1:num_connector_comps
        setfield!(builtComponents[Symbol("ConnectorComp$i")].Parameters, :input2, m.external_parameters[backups[i]].values)
    end

    mi = ModelInstance(builtComponents, mi_connections, offsets, final_times)

    return mi
end

function getduration(indices_values)
    if length(indices_values[:time])>1
        return indices_values[:time][2]-indices_values[:time][1] #assumes that all timesteps of the model are the same length
    else
        return 1
    end
end

function makeclock(mi::ModelInstance, ntimesteps, indices_values)
    start = indices_values[:time][1]
    stop = indices_values[:time][min(length(indices_values[:time]),ntimesteps)]
    duration = getduration(indices_values)
    return Clock(start, stop, duration)
end

"""
    run(m::Model)

Run model `m` once.
"""
function run(m::Model;ntimesteps=typemax(Int))
    if length(m.components2) == 0
        error("Cannot run a model with no components.")
    end

    if isnull(m.mi)
        m.mi = Nullable{ModelInstance}(build(m))
    end
    run(get(m.mi), ntimesteps, m.indices_values)
end

function run(mi::ModelInstance, ntimesteps, indices_values)
    if length(mi.components) == 0
        error("Cannot run a model with no components.")
    end

    for (name,c) in mi.components
        resetvariables(c)
        update_scalar_parameters(mi, name)
        init(c)
    end

    components = [x for x in mi.components]
    newstyle = Array{Bool, 1}(length(components))
    offsets = mi.offsets
    final_times = mi.final_times

    for i in collect(1:length(components))
        c = components[i][2]
        newstyle[i] = method_exists(run_timestep, (typeof(c), Timestep))
    end

    clock = makeclock(mi, ntimesteps, indices_values)
    duration = getduration(indices_values)
    comp_clocks = [Clock(offsets[i], final_times[i], duration) for i in collect(1:length(components))]

    while !finished(clock)
        for (i, (name, c)) in enumerate(components)
            if gettime(clock) >= offsets[i] && gettime(clock) <= final_times[i]
                update_scalar_parameters(mi, name)
                if newstyle[i]
                    run_timestep(c, gettimestep(comp_clocks[i]))
                    move_forward(comp_clocks[i])
                else
                    run_timestep(c, gettimeindex(clock)) #int version (old way)
                end
            end
        end
        move_forward(clock)
    end
end

function update_scalar_parameters(mi::ModelInstance, c::Symbol)
    for x in get_connections(mi, c, :incoming)
        c_target = mi.components[x.target_component_name]
        c_source = mi.components[x.source_component_name]
        setfield!(c_target.Parameters, x.target_parameter_name, getfield(c_source.Variables, x.source_variable_name))
    end
end


# function update_scalar_parameters(mi::ModelInstance)
#     #this function is bad!! doesn't necessarilly update scalars in the correct order
#     for x in mi.internal_parameter_connections
#         c_target = mi.components[x.target_component_name]
#         c_source = mi.components[x.source_component_name]
#         setfield!(c_target.Parameters, x.target_parameter_name, getfield(c_source.Variables, x.source_variable_name))
#     end
# end


# function run_timestep(s, t)
#     typeofs = typeof(s)
#     println("Generic run_timestep called for $typeofs.")
# end

function init(s)
end

function resetvariables(s)
    typeofs = typeof(s)
    println("Generic resetvariables called for $typeofs.")
end

function getdiminfoforvar(s, name)
    meta = metainfo.getallcomps()
    meta[s].variables[name].dimensions
end

function getvpd(s)
    return s.Variables, s.Parameters, s.Dimensions
end

# Helper function for macro: collects all the keyword arguments in a function call to a dictionary.
function collectkw(args::Vector{Any})
    kws = Dict{Symbol, Any}()
    for arg in args
        if isa(arg, Expr) && arg.head == :kw
            kws[arg.args[1]] = arg.args[2]
        end
    end

    kws
end

"""
    @defcomp name begin

Define a new component.
"""
macro defcomp(name, ex)
    resetvarsdef = Expr(:block)

    metavardef = Expr(:block)
    metapardef = Expr(:block)
    metadimdef = Expr(:block)

    numarrayparams = 0

    for line in ex.args
        if line.head==:(=) && line.args[2].head==:call && line.args[2].args[1]==:Index
            dimensionName = line.args[1]

            push!(metadimdef.args, :(metainfo.adddimension(module_name(current_module()), $(Expr(:quote,name)), $(QuoteNode(dimensionName)) )))
        elseif line.head==:(=) && line.args[2].head==:call && line.args[2].args[1]==:Parameter
            if isa(line.args[1], Symbol)
                parameterName = line.args[1]
                parameterType = :Number
            elseif line.args[1].head==:(::)
                parameterName = line.args[1].args[1]
                parameterType = line.args[1].args[2]
            else
                error()
            end

            kws = collectkw(line.args[2].args)

            # Get description and unit, if provided
            description = get(kws, :description, "")
            unit = get(kws, :unit, "")

            if haskey(kws, :index)
                parameterIndex = kws[:index].args

                if length(parameterIndex)<=2 && parameterIndex[1]==:time
                    numarrayparams += 1
                end

                pardims = Array(Any, 0)
                for l in parameterIndex
                    push!(pardims, l)
                end

                push!(metapardef.args, :(metainfo.set_external_parameter(module_name(current_module()), $(Expr(:quote,name)), $(QuoteNode(parameterName)), $(esc(parameterType)), $(pardims), $(description), $(unit))))
            else
                push!(metapardef.args, :(metainfo.set_external_parameter(module_name(current_module()), $(Expr(:quote,name)), $(QuoteNode(parameterName)), $(esc(parameterType)), [], $(description), $(unit))))
            end
        elseif line.head==:(=) && line.args[2].head==:call && line.args[2].args[1]==:Variable
            if isa(line.args[1], Symbol)
                variableName = line.args[1]
                variableType = :Number
            elseif line.args[1].head==:(::)
                variableName = line.args[1].args[1]
                variableType = line.args[1].args[2]
            else
                error()
            end

            kws = collectkw(line.args[2].args)

            # Get description and unit, if provided
            description = get(kws, :description, "")
            unit = get(kws, :unit, "")

            if haskey(kws, :index)
                variableIndex = kws[:index].args

                vardims = Array(Any, 0)
                for l in variableIndex
                    push!(vardims, l)
                end

                push!(metavardef.args, :(metainfo.addvariable(module_name(current_module()), $(Expr(:quote,name)), $(QuoteNode(variableName)), $(esc(variableType)), $(vardims), $(description), $(unit))))

                if variableType==:Number
                    push!(resetvarsdef.args,:($(esc(Symbol("fill!")))(s.Variables.$(variableName),$(esc(Symbol("NaN"))))))
                end
            else
                push!(metavardef.args, :(metainfo.addvariable(module_name(current_module()), $(Expr(:quote,name)), $(QuoteNode(variableName)), $(esc(variableType)), [], $(description), $(unit))))

                if variableType==:Number
                    push!(resetvarsdef.args,:(s.Variables.$(variableName) = $(esc(Symbol("NaN")))))
                end
            end
        elseif line.head==:line
        else
            error("Unknown expression.")
        end
    end

    module_def = :(eval(current_module(), :(module temporary_name end)))
    module_def.args[3].args[1].args[2] = Symbol(string("_mimi_implementation_", name))

    call_expr = Expr(:call,
        Expr(:curly,
            Expr(:., Expr(:., Expr(:., :Main, QuoteNode(Symbol(current_module()))), QuoteNode(Symbol(string("_mimi_implementation_", name)))), QuoteNode(Symbol(string(name,"Impl")))),
            :T, :OFFSET, :DURATION, :FINAL
            ),
        :indices
        )

    callsignature = Expr(:call, Expr(:curly, Symbol(name), :T, :OFFSET, :DURATION, :FINAL), :(::Type{T}), :(::Type{Val{OFFSET}}),:(::Type{Val{DURATION}}),:(::Type{Val{FINAL}}))
    for i in 1:numarrayparams
        push!(call_expr.args[1].args, Symbol("OFFSET$i"))
        push!(call_expr.args[1].args, Symbol("DURATION$i"))

        push!(callsignature.args[1].args, Symbol("OFFSET$i"))
        push!(callsignature.args[1].args, Symbol("DURATION$i"))
        push!(callsignature.args, :(::Type{Val{$(Symbol("OFFSET$i"))}}))
        push!(callsignature.args, :(::Type{Val{$(Symbol("DURATION$i"))}}))

    end
    push!(callsignature.args, :indices)
    # println(call_expr)
    # println(callsignature)
    # println(Expr(:function, callsignature, call_expr))

    x = quote

        abstract $(esc(Symbol(name))) <: Mimi.ComponentState

        import Mimi.run_timestep
        import Mimi.init
        import Mimi.resetvariables

        function $(esc(Symbol("resetvariables")))(s::$(esc(Symbol(name))))
            $(resetvarsdef)
        end

        metainfo.addcomponent(module_name(current_module()), $(Expr(:quote,name)))
        $(metavardef)
        $(metapardef)
        $(metadimdef)

        $(module_def)
        eval($(esc(Symbol(string("_mimi_implementation_", name)))), metainfo.generate_comp_expressions(module_name(current_module()), $(Expr(:quote,name))))

        # callsignature.args[1].args[1] = $esc(Symbol(name)) # how to do this?
        $(Expr(:function, Expr(:call, Expr(:curly, esc(Symbol(name)), callsignature.args[1].args[2:end]...), callsignature.args[2:end]...), call_expr))

    end

    x
end

#Begin Graph Functionality section

function show(io::IO, m::Model)
    println(io, "showing model component connections:")
    for item in enumerate(keys(m.components2))
        c = item[2]
        i_connections = get_connections(m,c,:incoming)
        o_connections = get_connections(m,c,:outgoing)
        println(io, item[1], ". ", c, " component")
        println(io, "    incoming parameters:")
        if length(i_connections)==0
            println(io, "      none")
        else
            [println(io, "      - ",e.target_parameter_name," from ",e.source_component_name," component") for e in i_connections]
        end
        println(io, "    outgoing variables:")
        if length(o_connections)==0
            println(io, "      none")
        else
            [println(io, "      - ",e.source_variable_name," in ",e.target_component_name, " component") for e in o_connections]
        end
    end
end

function get_connections(m::Model, c::ComponentInstanceInfo, which::Symbol)
    return get_connections(m, c.name, which)
end

function get_connections(m::Model, component_name::Symbol, which::Symbol)
    if which==:all
        f = e -> e.source_component_name==component_name || e.target_component_name==component_name
    elseif which==:incoming
        f = e -> e.target_component_name==component_name
    elseif which==:outgoing
        f = e -> e.source_component_name==component_name
    else
        error("Invalid parameter for the 'which' argument; must be 'all' or 'incoming' or 'outgoing'.")
    end
    return filter(f, m.internal_parameter_connections)
end

function get_connections(mi::ModelInstance, component_name::Symbol, which::Symbol)
    if which==:all
        f = e -> e.source_component_name==component_name || e.target_component_name==component_name
    elseif which==:incoming
        f = e -> e.target_component_name==component_name
    elseif which==:outgoing
        f = e -> e.source_component_name==component_name
    else
        error("Invalid parameter for the 'which' argument; must be 'all' or 'incoming' or 'outgoing'.")
    end
    return filter(f, mi.internal_parameter_connections)
end

#End of graph section<|MERGE_RESOLUTION|>--- conflicted
+++ resolved
@@ -512,7 +512,6 @@
     return one == two
 end
 
-<<<<<<< HEAD
 # Return the number of timesteps a given component in a model will run for.
 function getspan(m::Model, comp::Symbol)
     duration = getduration(m.indices_values)
@@ -520,7 +519,7 @@
     final = m.components2[comp].final
     return Int((final - start) / duration + 1)
 end
-=======
+
 """
     update_external_parameter(m::Model, name::Symbol, value)
 
@@ -565,8 +564,6 @@
         end
     end
 end
-
->>>>>>> c63597c5
 
 """
     setleftoverparameters(m::Model, parameters::Dict{Any,Any})
@@ -977,12 +974,8 @@
     final_times = Array{Int, 1}()
     for c in values(mi_components) # loops through all ComponentInstanceInfos, including new ConnectorComps, in order.
         ext_connections = filter(x->x.component_name==c.name, m.external_parameter_connections)
-<<<<<<< HEAD
-        ext_params = Dict(x.param_name => x.external_parameter for x in ext_connections)
-=======
         ext_params = map(x->x.param_name, ext_connections)
         # ext_params = Dict(x.param_name => x.external_parameter for x in ext_connections)
->>>>>>> c63597c5
 
         int_connections = filter(x->x.target_component_name==c.name, mi_connections)
         int_params = Dict(x.target_parameter_name => x for x in int_connections)
@@ -991,15 +984,10 @@
         # for each parameter of component c, add the offset and duration as a parametric type to the constructor call for the component.
         for (pname, p) in get_parameters(m, c)
             if length(p.dimensions) > 0 && length(p.dimensions)<=2 && p.dimensions[1]==:time
-<<<<<<< HEAD
                 if pname==:input2 && (c.component_type == ConnectorCompVector || c.component_type == ConnectorCompMatrix)
                     offset = c.offset
-                elseif pname in keys(ext_params)
-                    offset = getoffset(ext_params[pname].values)
-=======
-                if pname in ext_params
+                elseif pname in ext_params
                     offset = getoffset(m.external_parameters[pname].values)
->>>>>>> c63597c5
                 elseif pname in keys(int_params)
                     offset = mi_components[int_params[pname].source_component_name].offset
                 else
