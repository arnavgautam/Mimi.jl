--- conflicted
+++ resolved
@@ -22,13 +22,9 @@
             times = time_labels(md)
             #need to make sure we define the timestep to begin at the first from 
             #the function argument
-<<<<<<< HEAD
+      
             first_index = findfirst(times, first)
-            T = TimestepArray{VariableTimestep{times[first_index:end]}, dtype, num_dims}
-=======
-            start_index = findfirst(times, start)
-            T = TimestepArray{VariableTimestep{(times[start_index:end]...)}, dtype, num_dims}
->>>>>>> 8819ab7a
+      T = TimestepArray{VariableTimestep{times[(first_index:end]...)}, dtype, num_dims}
         end
     end
 
