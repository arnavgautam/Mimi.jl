connector_comp_name(i::Int) = Symbol("ConnectorComp$i")

# Return the datatype to use for instance variables/parameters
function _instance_datatype(md::ModelDef, def::AbstractDatumDef)
    dtype = def.datatype == Number ? number_type(md) : def.datatype
    dims = dim_names(def)
    num_dims = dim_count(def)

    ti = get_time_index_position(def)

    if num_dims == 0
        T = ScalarModelParameter{dtype}

    elseif ti == nothing     # there's no time dimension
        T = Array{dtype, num_dims}
    
    else   
        if isuniform(md)
            first, stepsize = first_and_step(md)
<<<<<<< HEAD
            first === nothing && @warn "_instance_datatype: first === nothing"
            T = TimestepArray{FixedTimestep{first, stepsize}, Union{dtype, Missing}, num_dims}
=======
            T = TimestepArray{FixedTimestep{first, stepsize}, Union{dtype, Missing}, num_dims, ti}
>>>>>>> 9e9a0874
        else
            times = time_labels(md)
            T = TimestepArray{VariableTimestep{(times...,)}, Union{dtype, Missing}, num_dims, ti}
        end
    end

    # @info "_instance_datatype returning $T"
    return T
end

# Create the Ref or Array that will hold the value(s) for a Parameter or Variable
function _instantiate_datum(md::ModelDef, def::AbstractDatumDef)
    dtype = _instance_datatype(md, def)
    dims = dim_names(def)
    num_dims = length(dims)
    
    # Scalar datum
    if num_dims == 0
        value = dtype(0)
      
    # Array datum, with :time dimension
    elseif dims[1] == :time 

        if num_dims == 1
            value = dtype(dim_count(md, :time))
        else 
            counts = dim_counts(md, Vector{Symbol}(dims))
            value = dtype <: AbstractArray ? dtype(undef, counts...) : dtype(counts...)
        end

    # Array datum, without :time dimension
    else 
        # TBD: Handle unnamed indices properly
        counts = dim_counts(md, Vector{Symbol}(dims))
        value = dtype <: AbstractArray ? dtype(undef, counts...) : dtype(counts...)
    end

    return value
end

"""
    _instantiate_component_vars(md::ModelDef, comp_def::ComponentDef)

Instantiate a component `comp_def` in the model `md` and its variables (but not its 
parameters). Return the resulting ComponentInstanceVariables.
"""
function _instantiate_component_vars(md::ModelDef, comp_def::ComponentDef)
    var_defs = variables(comp_def)

    names  = Symbol[nameof(def) for def in var_defs]
    values = Any[_instantiate_datum(md, def) for def in var_defs]
    types  = DataType[_instance_datatype(md, def) for def in var_defs]
    paths  = repeat(Any[comp_def.comp_path], length(names))

    return ComponentInstanceVariables(names, types, values, paths)
end

# Create ComponentInstanceVariables for a composite component from the list of exported vars
function _combine_exported_vars(comp_def::AbstractCompositeComponentDef, var_dict::Dict{ComponentPath, Any})
    names  = Symbol[]
    values = Any[]

    for (name, dr) in comp_def.exports
        root = dr.root === nothing ? nothing : dr.root.comp_id
        # @info "dr.root: $(printable(root)), comp_path: $(printable(dr.comp_path))"
        if is_variable(dr)
            obj = var_dict[dr.comp_path]
            value = getproperty(obj, nameof(dr))
            push!(names, name)
            push!(values, value)
        end
    end

    types = DataType[typeof(val) for val in values]
    paths = repeat(Any[comp_def.comp_path], length(names))
    return ComponentInstanceVariables(names, types, values, paths)
end

function _combine_exported_pars(comp_def::AbstractCompositeComponentDef, par_dict::Dict{Tuple{ComponentPath, Symbol}, Any})
    names  = Symbol[]
    values = Any[]

    # @info "_combine_exported_pars: $(comp_def.exports)"

    for (name, dr) in comp_def.exports
        if is_parameter(dr)
            value = par_dict[(dr.comp_path, dr.name)]
            push!(names, name)
            push!(values, value)
        end
    end

    paths = repeat(Any[comp_def.comp_path], length(names))
    types = DataType[typeof(val) for val in values]
    return ComponentInstanceParameters(names, types, values, paths)
end

function _instantiate_vars(comp_def::ComponentDef, md::ModelDef, var_dict::Dict{ComponentPath, Any})
    var_dict[comp_def.comp_path] = _instantiate_component_vars(md, comp_def)
end

# Creates the top-level vars for the model
function _instantiate_vars(md::ModelDef, var_dict::Dict{ComponentPath, Any})
    _instantiate_vars(md, md, var_dict)
end


# Recursively instantiate all variables and store refs in the given dict.
function _instantiate_vars(comp_def::AbstractCompositeComponentDef, md::ModelDef, var_dict::Dict{ComponentPath, Any})
    comp_path = comp_def.comp_path
    # @info "_instantiate_vars composite $comp_path"
    
    for cd in compdefs(comp_def)
        _instantiate_vars(cd, md, var_dict)
    end    
    var_dict[comp_path] = _combine_exported_vars(comp_def, var_dict)            
end

# Do nothing if called on a leaf component
_collect_params(comp_def::ComponentDef, var_dict, par_dict) = nothing

# Recursively collect all parameters with connections to allocated storage for variables
function _collect_params(comp_def::AbstractCompositeComponentDef, 
                         var_dict::Dict{ComponentPath, Any}, 
                         par_dict::Dict{Tuple{ComponentPath, Symbol}, Any})
    # depth-first search of composites
    for cd in compdefs(comp_def)
        _collect_params(cd, var_dict, par_dict)
    end        

    # @info "Collecting params for $(comp_def.comp_id)"

    # Iterate over connections to create parameters, referencing storage in vars   
    for ipc in internal_param_conns(comp_def)
        src_vars = var_dict[ipc.src_comp_path]
        var_value_obj = get_property_obj(src_vars, ipc.src_var_name)
        par_dict[(ipc.dst_comp_path, ipc.dst_par_name)] = var_value_obj
        # @info "internal conn: $(ipc.src_comp_path):$(ipc.src_var_name) => $(ipc.dst_comp_path):$(ipc.dst_par_name)"
    end

    for ext in external_param_conns(comp_def)
        param = external_param(comp_def, ext.external_param)
        par_dict[(ext.comp_path, ext.param_name)] = (param isa ScalarModelParameter ? param : value(param))
        # @info "external conn: $(ext.comp_name).$(ext.param_name) => $(param)"
    end

    # Make the external parameter connections for the hidden ConnectorComps.
    # Connect each :input2 to its associated backup value.
    for (i, backup) in enumerate(comp_def.backups)
        conn_comp = compdef(comp_def, connector_comp_name(i))
        conn_path = conn_comp.comp_path

        param = external_param(comp_def, backup)
        par_dict[(conn_path, :input2)] = (param isa ScalarModelParameter ? param : value(param))
    end
end

function _instantiate_params(comp_def::ComponentDef, par_dict::Dict{Tuple{ComponentPath, Symbol}, Any})
    # @info "Instantiating params for $(comp_def.comp_path)"
    comp_path = comp_def.comp_path
    names = parameter_names(comp_def)
    vals  = Any[par_dict[(comp_path, name)] for name in names]
    types = DataType[typeof(val) for val in vals]
    paths = repeat([comp_def.comp_path], length(names))

    return ComponentInstanceParameters(names, types, vals, paths)
end

function _instantiate_params(comp_def::AbstractCompositeComponentDef, par_dict::Dict{Tuple{ComponentPath, Symbol}, Any})
    _combine_exported_pars(comp_def, par_dict)
end

# Return a built leaf or composite ComponentInstance
function _build(comp_def::ComponentDef, 
                var_dict::Dict{ComponentPath, Any},
                par_dict::Dict{Tuple{ComponentPath, Symbol}, Any},
                time_bounds::Tuple{Int, Int})
    # @info "_build leaf $(comp_def.comp_id)"
    # @info "  var_dict $(var_dict)"
    # @info "  par_dict $(par_dict)"

    pars = _instantiate_params(comp_def, par_dict)
    vars = var_dict[comp_def.comp_path]

    return ComponentInstance(comp_def, vars, pars, time_bounds)
end

function _build(comp_def::AbstractCompositeComponentDef, 
                var_dict::Dict{ComponentPath, Any}, 
                par_dict::Dict{Tuple{ComponentPath, Symbol}, Any},
                time_bounds::Tuple{Int, Int})
    # @info "_build composite $(comp_def.comp_id)"
    # @info "  var_dict $(var_dict)"
    # @info "  par_dict $(par_dict)"
    
    comps = [_build(cd, var_dict, par_dict, time_bounds) for cd in compdefs(comp_def)]
    return CompositeComponentInstance(comps, comp_def, time_bounds)
end

function _build(md::ModelDef)
    # @info "_build(md)"
    add_connector_comps(md)
    
    # check if all parameters are set
    not_set = unconnected_params(md)
    # @info "not_set: $not_set"
    if ! isempty(not_set)
        params = join(not_set, "\n  ")
        error("Cannot build model; the following parameters are not set:\n  $params")
    end
    
    var_dict = Dict{ComponentPath, Any}()                 # collect all var defs and
    par_dict = Dict{Tuple{ComponentPath, Symbol}, Any}()  # store par values as we go

    _instantiate_vars(md, var_dict)
    _collect_params(md, var_dict, par_dict)

    # @info "var_dict: $var_dict"
    # @info "par_dict: $par_dict"

    t = dimension(md, :time)
    time_bounds = (firstindex(t), lastindex(t))

    propagate_time(md, t)

    ci = _build(md, var_dict, par_dict, time_bounds)
    mi = ModelInstance(ci, md)
    return mi
end

function build(m::Model)
    # Reference a copy in the ModelInstance to avoid changes underfoot
    m.mi = _build(deepcopy(m.md))
    m.md.dirty = false
    return nothing
end

"""
    create_marginal_model(base::Model, delta::Float64=1.0)

Create a `MarginalModel` where `base` is the baseline model and `delta` is the 
difference used to create the `marginal` model.  Return the resulting `MarginaModel`
which shares the internal `ModelDef` between the `base` and `marginal`.
"""
function create_marginal_model(base::Model, delta::Float64=1.0)
    # Make sure the base has a ModelInstance before we copy since this
    # copies the ModelDef to avoid being affected by later changes.
    if ! is_built(base)
        build(base)
    end

    # Create a marginal model, which shares the internal ModelDef between base and marginal
    mm = MarginalModel(base, delta)
end

function Base.run(mm::MarginalModel; ntimesteps::Int=typemax(Int))
    run(mm.base, ntimesteps=ntimesteps)
    run(mm.marginal, ntimesteps=ntimesteps)
end<|MERGE_RESOLUTION|>--- conflicted
+++ resolved
@@ -17,12 +17,8 @@
     else   
         if isuniform(md)
             first, stepsize = first_and_step(md)
-<<<<<<< HEAD
             first === nothing && @warn "_instance_datatype: first === nothing"
-            T = TimestepArray{FixedTimestep{first, stepsize}, Union{dtype, Missing}, num_dims}
-=======
             T = TimestepArray{FixedTimestep{first, stepsize}, Union{dtype, Missing}, num_dims, ti}
->>>>>>> 9e9a0874
         else
             times = time_labels(md)
             T = TimestepArray{VariableTimestep{(times...,)}, Union{dtype, Missing}, num_dims, ti}
