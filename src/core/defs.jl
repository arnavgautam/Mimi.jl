--- conflicted
+++ resolved
@@ -1,35 +1,34 @@
-<<<<<<< HEAD
 Base.length(obj::AbstractComponentDef) = 0   # no sub-components
 Base.length(obj::AbstractCompositeComponentDef) = length(components(obj))
 
-function find_module(path::NTuple{N, Symbol} where N)
-    m = Main
-    for name in path
-        try
-            m = getfield(m, name)
-        catch
-            error("Module name $name was not found in module $m")
-        end
-    end
-    return m
-=======
-
 function compdef(comp_id::ComponentId)
-    comp_module = comp_id.module_name
-    comp_def = getfield(comp_module, comp_id.comp_name)
-    return comp_def
->>>>>>> dc8a2f3d
-end
-
-function compdef(comp_id::ComponentId; module_obj::Union{Nothing, Module}=nothing)
-    if module_obj === nothing
-        name = comp_id.module_name
-        path = @or(comp_id.module_path, (:Main, comp_id.module_name))        
-        module_obj = find_module(path)
-    end
-
-    return getfield(module_obj, comp_id.comp_name)
-end
+    # @info "compdef: mod=$(comp_id.module_obj) name=$(comp_id.comp_name)"
+    return getfield(comp_id.module_obj, comp_id.comp_name)
+end
+
+# Deprecated
+# function find_module(path::NTuple{N, Symbol} where N)
+#     m = Main
+#     for name in path
+#         try
+#             m = getfield(m, name)
+#         catch
+#             error("Module name $name was not found in module $m")
+#         end
+#     end
+#     return m
+# end
+
+# Deprecated
+# function compdef(comp_id::ComponentId; module_obj::Union{Nothing, Module}=nothing)
+#     if module_obj === nothing
+#         name = comp_id.module_name
+#         path = @or(comp_id.module_path, (:Main, comp_id.module_name))        
+#         module_obj = find_module(path)
+#     end
+
+#     return getfield(module_obj, comp_id.comp_name)
+# end
 
 compdef(cr::ComponentReference) = find_comp(cr)
 
@@ -46,7 +45,7 @@
 # Allows method to be called harmlessly on leaf component defs, which simplifies recursive funcs.
 compdefs(c::ComponentDef) = []
 
-compmodule(comp_id::ComponentId) = comp_id.module_name
+compmodule(comp_id::ComponentId) = comp_id.module_obj
 compname(comp_id::ComponentId)   = comp_id.comp_name
 
 compmodule(obj::AbstractComponentDef) = compmodule(obj.comp_id)
