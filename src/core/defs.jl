# Global component registry: @defcomp stores component definitions here
global const _compdefs = Dict{ComponentId, ComponentDef}()

compdefs() = collect(values(_compdefs))

compdef(comp_id::ComponentId) = _compdefs[comp_id]

function compdef(comp_name::Symbol)
    matches = collect(Iterators.filter(obj -> name(obj) == comp_name, values(_compdefs)))
    count = length(matches)

    if count == 1
        return matches[1]
    elseif count == 0
        error("Component $comp_name was not found in the global registry")
    else
        error("Multiple components named $comp_name were found in the global registry")
    end
end

compdefs(md::ModelDef) = values(md.comp_defs)

compkeys(md::ModelDef) = keys(md.comp_defs)

hascomp(md::ModelDef, comp_name::Symbol) = haskey(md.comp_defs, comp_name)

compdef(md::ModelDef, comp_name::Symbol) = md.comp_defs[comp_name]

function reset_compdefs(reload_builtins=true)
    empty!(_compdefs)

    if reload_builtins
        compdir = joinpath(dirname(@__FILE__), "..", "components")
        load_comps(compdir)
    end
end

first_period(comp_def::ComponentDef) = comp_def.first
first_period(md::ModelDef, comp_def::ComponentDef) = first_period(comp_def) == nothing ? time_labels(md)[1] : first_period(comp_def)

last_period(comp_def::ComponentDef) = comp_def.last
last_period(md::ModelDef, comp_def::ComponentDef) = last_period(comp_def) == nothing ? time_labels(md)[end] : last_period(comp_def)

# Return the module object for the component was defined in
compmodule(comp_id::ComponentId) = comp_id.module_name

compname(comp_id::ComponentId) = comp_id.comp_name

function Base.show(io::IO, comp_id::ComponentId)
    print(io, "$(comp_id.module_name).$(comp_id.comp_name)")
end

"""
    name(def::NamedDef) = def.name 

Return the name of `def`.  Possible `NamedDef`s include `DatumDef`, `ComponentDef`, 
and `DimensionDef`.
"""
name(def::NamedDef) = def.name

number_type(md::ModelDef) = md.number_type

numcomponents(md::ModelDef) = length(md.comp_defs)


function dump_components()
    for comp in compdefs()
        println("\n$(name(comp))")
        for (tag, objs) in ((:Variables, variables(comp)), (:Parameters, parameters(comp)), (:Dimensions, dimensions(comp)))
            println("  $tag")
            for obj in objs
                println("    $(obj.name) = $obj")
            end
        end
    end
end

"""
    new_comp(comp_id::ComponentId, verbose::Bool=true)

Add an empty `ComponentDef` to the global component registry with the given
`comp_id`. The empty `ComponentDef` must be populated with calls to `addvariable`,
`addparameter`, etc.
"""
function new_comp(comp_id::ComponentId, verbose::Bool=true)
    if verbose
        if haskey(_compdefs, comp_id)
            @warn "Redefining component $comp_id"
        else
            @info "new component $comp_id"
        end
    end

    comp_def = ComponentDef(comp_id)
    _compdefs[comp_id] = comp_def
    return comp_def
end

"""
    delete!(m::ModelDef, component::Symbol

Delete a `component` by name from a model definition `m`.
"""
function Base.delete!(md::ModelDef, comp_name::Symbol)
    if ! haskey(md.comp_defs, comp_name)
        error("Cannot delete '$comp_name' from model; component does not exist.")
    end

    delete!(md.comp_defs, comp_name)

    ipc_filter = x -> x.src_comp_name != comp_name && x.dst_comp_name != comp_name
    filter!(ipc_filter, md.internal_param_conns)

    epc_filter = x -> x.comp_name != comp_name
    filter!(epc_filter, md.external_param_conns)  
end

#
# Dimensions
#
function add_dimension!(comp::ComponentDef, name)
    comp.dimensions[name] = dim_def = DimensionDef(name)
    return dim_def
end

add_dimension!(comp_id::ComponentId, name) = add_dimension!(compdef(comp_id), name)

dimensions(comp_def::ComponentDef) = values(comp_def.dimensions)

dimensions(def::DatumDef) = def.dimensions

dimensions(comp_def::ComponentDef, datum_name::Symbol) = dimensions(datumdef(comp_def, datum_name))

dim_count(def::DatumDef) = length(def.dimensions)

datatype(def::DatumDef) = def.datatype

description(def::DatumDef) = def.description

unit(def::DatumDef) = def.unit

function first_and_step(md::ModelDef)
    keys::Vector{Int} = time_labels(md) # labels are the first times of the model runs
    return first_and_step(keys)
end

function first_and_step(values::Vector{Int})
     return values[1], (length(values) > 1 ? values[2] - values[1] : 1)
end

function time_labels(md::ModelDef)
    keys::Vector{Int} = dim_keys(md, :time)
    return keys
end

function check_parameter_dimensions(md::ModelDef, value::AbstractArray, dims::Vector, name::Symbol)
    for dim in dims
        if haskey(md, dim)
            if isa(value, NamedArray)
                labels = names(value, findnext(isequal(dim), dims, 1))
                dim_vals = dim_keys(md, dim)
                for i in 1:length(labels)
                    if labels[i] != dim_vals[i]
                        error("Labels for dimension $dim in parameter $name do not match model's index values")
                    end
                end
            end
        else
            error("Dimension $dim in parameter $name not found in model's dimensions")
        end
    end
end

dimensions(md::ModelDef) = md.dimensions
dimensions(md::ModelDef, dims::Vector{Symbol}) = [dimension(md, dim) for dim in dims]
dimension(md::ModelDef, name::Symbol) = md.dimensions[name]

dim_count_dict(md::ModelDef) = Dict([name => length(value) for (name, value) in dimensions(md)])
dim_counts(md::ModelDef, dims::Vector{Symbol}) = [length(dim) for dim in dimensions(md, dims)]
dim_count(md::ModelDef, name::Symbol) = length(dimension(md, name))

dim_key_dict(md::ModelDef) = Dict([name => collect(keys(dim)) for (name, dim) in dimensions(md)])
dim_keys(md::ModelDef, name::Symbol) = collect(keys(dimension(md, name)))

dim_values(md::ModelDef, name::Symbol) = collect(values(dimension(md, name)))
dim_value_dict(md::ModelDef) = Dict([name => collect(values(dim)) for (name, dim) in dimensions(md)])

Base.haskey(md::ModelDef, name::Symbol) = haskey(md.dimensions, name)

isuniform(md::ModelDef) = md.is_uniform


# Helper function invoked when the user resets the time dimension with set_dimension!
# This function calls set_run_period! on each component definition to reset the first and last values.
function reset_run_periods!(md, first, last)
    for comp_def in compdefs(md)
        change = false
<<<<<<< HEAD
        if first_period(comp_def) < first 
            @warn "Resetting $(comp_def.name) component's first timestep to $first"
=======
        if first_period(comp_def) != nothing && first_period(comp_def) < first 
            warn("Resetting $(comp_def.name) component's first timestep to $first")
>>>>>>> 747ce327
            change = true
        else
            first = first_period(comp_def)
        end 
<<<<<<< HEAD
        if last_period(comp_def) > last 
            @warn "Resetting $(comp_def.name) component's last timestep to $last"
=======
        if last_period(comp_def) != nothing && last_period(comp_def) > last 
            warn("Resetting $(comp_def.name) component's last timestep to $last")
>>>>>>> 747ce327
            change = true
        else 
            last = last_period(comp_def)
        end
        if change
            set_run_period!(comp_def, first, last)
        end
    end
    nothing
end
 
"""
    set_dimension!(md::ModelDef, name::Symbol, keys::Union{Int, Vector, Tuple, Range}) 

Set the values of `md` dimension `name` to integers 1 through `count`, if `keys` is
an integer; or to the values in the vector or range if `keys` is either of those types.
"""
function set_dimension!(md::ModelDef, name::Symbol, keys::Union{Int, Vector, Tuple, AbstractRange})
    redefined = haskey(md, name)
    if redefined
        @warn "Redefining dimension :$name"
    end

    if name == :time
        md.is_uniform = isuniform(keys)
        if redefined 
            reset_run_periods!(md, keys[1], keys[end])
        end
    end
    
    dim = Dimension(keys)
    md.dimensions[name] = dim
    return dim
end

# helper functions used to determine if the provided time values are 
# a uniform range.

function all_equal(values)
    return all(map(val -> val == values[1], values[2:end]))
end
    
function isuniform(values)
   if length(values) == 0
        return false
   else 
        return all_equal(diff(collect(values)))
   end
end

#needed when time dimension is defined using a single integer
function isuniform(values::Int)
    return true
end

# function isuniform(values::AbstractRange{Int})
#     return isuniform(collect(values))
# end

#
# Parameters
#

external_params(md::ModelDef) = md.external_params

function addparameter(comp_def::ComponentDef, name, datatype, dimensions, description, unit, default)
    p = DatumDef(name, datatype, dimensions, description, unit, :parameter, default)
    comp_def.parameters[name] = p
    return p
end

function addparameter(comp_id::ComponentId, name, datatype, dimensions, description, unit, default)
    addparameter(compdef(comp_id), name, datatype, dimensions, description, unit, default)
end

"""
    parameters(comp_def::ComponentDef)

Return a list of the parameter definitions for `comp_def`.
"""
parameters(comp_def::ComponentDef) = values(comp_def.parameters)

"""
    parameters(comp_id::ComponentDef)

Return a list of the parameter definitions for `comp_id`.
"""
parameters(comp_id::ComponentId) = parameters(compdef(comp_id))

"""
    parameter_names(md::ModelDef, comp_name::Symbol)

Return a list of all parameter names for a given component `comp_name` in a model def `md`.
"""
parameter_names(md::ModelDef, comp_name::Symbol) = parameter_names(compdef(md, comp_name))

parameter_names(comp_def::ComponentDef) = [name(param) for param in parameters(comp_def)]

parameter(md::ModelDef, comp_name::Symbol, param_name::Symbol) = parameter(compdef(md, comp_name), param_name)

function parameter(comp_def::ComponentDef, name::Symbol) 
    try
        return comp_def.parameters[name]
    catch
        error("Parameter $name was not found in component $(comp_def.name)")
    end
end

function parameter_unit(md::ModelDef, comp_name::Symbol, param_name::Symbol)
    param = parameter(md, comp_name, param_name)
    return param.unit
end

function parameter_dimensions(md::ModelDef, comp_name::Symbol, param_name::Symbol)
    param = parameter(md, comp_name, param_name)
    return param.dimensions
end

"""
    set_param!(m::ModelDef, comp_name::Symbol, name::Symbol, value, dims=nothing)

Set the parameter `name` of a component `comp_name` in a model `m` to a given `value`. The
`value` can by a scalar, an array, or a NamedAray. Optional argument 'dims' is a 
list of the dimension names ofthe provided data, and will be used to check that 
they match the model's index labels.
"""
function set_param!(md::ModelDef, comp_name::Symbol, param_name::Symbol, value, dims=nothing)
    # perform possible dimension and labels checks
    if isa(value, NamedArray)
        dims = dimnames(value)
    end

    if dims != nothing
        check_parameter_dimensions(md, value, dims, param_name)
    end

    comp_param_dims = parameter_dimensions(md, comp_name, param_name)
    num_dims = length(comp_param_dims)
    
    comp_def = compdef(md, comp_name)
    data_type = datatype(parameter(comp_def, param_name))
    dtype = data_type == Number ? number_type(md) : data_type

    if length(comp_param_dims) > 0
        # convert the number type and, if NamedArray, convert to Array
        if dtype <: AbstractArray
            value = convert(dtype, value)
        else
            value = convert(Array{dtype, num_dims}, value)
        end

        if comp_param_dims[1] == :time
            T = eltype(value)

            if num_dims == 0
                values = value
            else
                # Want to use the first from the comp_def if it has it, if not use ModelDef
                first = first_period(md, comp_def)

                if isuniform(md)
                    _, stepsize = first_and_step(md)
                    values = TimestepArray{FixedTimestep{first, stepsize}, T, num_dims}(value)
                else
                    times = time_labels(md)  
<<<<<<< HEAD
                    #use the first from the comp_def 
                    first_index = findfirst(isequal(first), times)                
                    values = TimestepArray{VariableTimestep{(times[first_index:end]...,)}, T, num_dims}(value)
=======
                    first_index = findfirst(times, first)                  
                    values = TimestepArray{VariableTimestep{(times[first_index:end]...)}, T, num_dims}(value)
>>>>>>> 747ce327
                end 
            end
        else
            values = value
        end

        set_external_array_param!(md, param_name, values, comp_param_dims)

    else # scalar parameter case
        value = convert(dtype, value)
        set_external_scalar_param!(md, param_name, value)
    end

    connect_param!(md, comp_name, param_name, param_name)
    nothing
end

#
# Variables
#
variables(comp_def::ComponentDef) = values(comp_def.variables)

variables(comp_id::ComponentId) = variables(compdef(comp_id))

function variable(comp_def::ComponentDef, var_name::Symbol)
    try
        return comp_def.variables[var_name]
    catch
        error("Variable $var_name was not found in component $(comp_def.comp_id)")
    end
end

variable(comp_id::ComponentId, var_name::Symbol) = variable(compdef(comp_id), var_name)

variable(md::ModelDef, comp_name::Symbol, var_name::Symbol) = variable(compdef(md, comp_name), var_name)

"""
    variable_names(md::ModelDef, comp_name::Symbol)

Return a list of all variable names for a given component `comp_name` in a model def `md`.
"""
variable_names(md::ModelDef, comp_name::Symbol) = variable_names(compdef(md, comp_name))

variable_names(comp_def::ComponentDef) = [name(var) for var in variables(comp_def)]


function variable_unit(md::ModelDef, comp_name::Symbol, var_name::Symbol)
    var = variable(md, comp_name, var_name)
    return var.unit
end

function variable_dimensions(md::ModelDef, comp_name::Symbol, var_name::Symbol)
    var = variable(md, comp_name, var_name)
    return var.dimensions
end

# Add a variable to a ComponentDef
function addvariable(comp_def::ComponentDef, name, datatype, dimensions, description, unit)
    v = DatumDef(name, datatype, dimensions, description, unit, :variable)
    comp_def.variables[name] = v
    return v
end

# Add a variable to a ComponentDef referenced by ComponentId
function addvariable(comp_id::ComponentId, name, datatype, dimensions, description, unit)
    addvariable(compdef(comp_id), name, datatype, dimensions, description, unit)
end

#
# Other
#

# Return the number of timesteps a given component in a model will run for.
function getspan(md::ModelDef, comp_name::Symbol)
    comp_def = compdef(md, comp_name)
    first = first_period(md, comp_def)
    last  = last_period(md, comp_def)
    times = time_labels(md)
    first_index = findfirst(isequal(first), times)
    last_index  = findfirst(isequal(last), times)
    return size(times[first_index:last_index])
end

function set_run_period!(comp_def::ComponentDef, first, last)
    comp_def.first = first
    comp_def.last = last
    return nothing
end

#
# Model
#
const NothingInt    = Union{Nothing, Int}
const NothingSymbol = Union{Nothing, Symbol}

"""
    add_comp!(md::ModelDef, comp_def::ComponentDef; first=nothing, last=nothing, before=nothing, after=nothing)

Add the component indicated by `comp_def` to the model indcated by `md`. The component is added at the 
end of the list unless one of the keywords, `first`, `last`, `before`, `after`. If the `comp_name`
differs from that in the `comp_def`, a copy of `comp_def` is made and assigned the new name.
"""
function add_comp!(md::ModelDef, comp_def::ComponentDef, comp_name::Symbol;
                   first::NothingInt=nothing, last::NothingInt=nothing, 
                   before::NothingSymbol=nothing, after::NothingSymbol=nothing)

    # check that a time dimension has been set
    if !haskey(dimensions(md), :time)
        error("Cannot add component to model without first setting time dimension.")
    end
    
    # check that first and last are within the model's time index range
    time_index = dim_keys(md, :time)

    if first != nothing && first < time_index[1]
        error("Cannot add component $name with first time before first of model's time index range.")
    end

    if last != nothing && last > time_index[end]
        error("Cannot add component $name with last time after end of model's time index range.")
    end

    if before != nothing && after != nothing
        error("Cannot specify both 'before' and 'after' parameters")
    end

    # Check if component being added already exists
    if hascomp(md, comp_name)
        error("Cannot add two components of the same name ($comp_name)")
    end

    # Create a shallow copy of the original but with the new name
    # TBD: Why do we need to make a copy here? Sort this out.
    if compname(comp_def.comp_id) != comp_name
        comp_def = copy_comp_def(comp_def, comp_name)
    end        

    set_run_period!(comp_def, first, last)

    if before == nothing && after == nothing
        md.comp_defs[comp_name] = comp_def   # just add it to the end
    else
        new_comps = OrderedDict{Symbol, ComponentDef}()

        if before != nothing
            if ! hascomp(md, before)
                error("Component to add before ($before) does not exist")
            end

            for i in compkeys(md)
                if i == before
                    new_comps[comp_name] = comp_def
                end
                new_comps[i] = md.comp_defs[i]
            end

        else    # after != nothing, since we've handled all other possibilities above
            if ! hascomp(md, after)
                error("Component to add before ($before) does not exist")
            end

            for i in compkeys(md)
                new_comps[i] = md.comp_defs[i]
                if i == after
                    new_comps[comp_name] = comp_def
                end
            end
        end

        md.comp_defs = new_comps
        # println("md.comp_defs: $(md.comp_defs)")
    end

    # Set parameters to any specified defaults
    for param in parameters(comp_def)
        if param.default != nothing
            set_param!(md, comp_name, name(param), param.default)
        end
    end
    
    return nothing
end

"""
    add_comp!(md::ModelDef, comp_id::ComponentId; comp_name::Symbol=comp_id.comp_name, 
        first=nothing, last=nothing, before=nothing, after=nothing)

Add the component indicated by `comp_id` to the model indicated by `md`. The component is added at the end of 
the list unless one of the keywords, `first`, `last`, `before`, `after`. If the `comp_name`
differs from that in the `comp_def`, a copy of `comp_def` is made and assigned the new name.
"""
function add_comp!(md::ModelDef, comp_id::ComponentId, comp_name::Symbol=comp_id.comp_name;
                   first::NothingInt=nothing, last::NothingInt=nothing, 
                   before::NothingSymbol=nothing, after::NothingSymbol=nothing)
    # println("Adding component $comp_id as :$comp_name")
    add_comp!(md, compdef(comp_id), comp_name, first=first, last=last, before=before, after=after)
end

"""
    replace_comp!(md::ModelDef, comp_id::ComponentId, comp_name::Symbol=comp_id.comp_name;
        first::NothingInt=nothing, last::NothingInt=nothing,
        before::NothingSymbol=nothing, after::NothingSymbol=nothing,
        reconnect::Bool=true)

Replace the component with name `comp_name` in model definition `md` with the 
component `comp_id` using the same name. The component is added in the same 
position as the old component, unless one of the keywords `before` or `after` 
is specified. The component is added with the same first and last values, 
unless the keywords `first` or `last` are specified. Optional boolean argument 
`reconnect` with default value `true` indicates whether the existing parameter 
connections should be maintained in the new component.
"""
function replace_comp!(md::ModelDef, comp_id::ComponentId, comp_name::Symbol=comp_id.comp_name;
                           first::NothingInt=nothing, last::NothingInt=nothing,
                           before::NothingSymbol=nothing, after::NothingSymbol=nothing,
                           reconnect::Bool=true)

    if ! haskey(md.comp_defs, comp_name)
        error("Cannot replace '$comp_name'; component not found in model.")
    end

    # Get original position if new before or after not specified
    if before == nothing && after == nothing
        comps = collect(keys(md.comp_defs))
        n = length(comps)
        if n > 1
            idx = findfirst(isequal(comp_name), comps)
            if idx == n 
                after = comps[idx - 1]
            else
                before = comps[idx + 1]
            end
        end
    end 

    # Get original first and last if new run period not specified
    old_comp = md.comp_defs[comp_name]
    first = first == nothing ? old_comp.first : first
    last = last == nothing ? old_comp.last : last

    if reconnect
        # Assert that new component definition has same parameters and variables needed for the connections

        new_comp = compdef(comp_id)

        function _compare_datum(dict1, dict2)
            set1 = Set([(k, v.datatype, v.dimensions) for (k, v) in dict1])
            set2 = Set([(k, v.datatype, v.dimensions) for (k, v) in dict2])
            return set1 >= set2
        end

        # Check incoming parameters
        incoming_params = map(ipc -> ipc.dst_par_name, internal_param_conns(md, comp_name))
        old_params = filter(pair -> pair.first in incoming_params, old_comp.parameters)
        new_params = new_comp.parameters
        if !_compare_datum(new_params, old_params)
            error("Cannot replace and reconnect; new component does not contain the same definitions of necessary parameters.")
        end
        
        # Check outgoing variables
        outgoing_vars = map(ipc -> ipc.src_var_name, filter(ipc -> ipc.src_comp_name == comp_name, md.internal_param_conns))
        old_vars = filter(pair -> pair.first in outgoing_vars, old_comp.variables)
        new_vars = new_comp.variables
        if !_compare_datum(new_vars, old_vars)
            error("Cannot replace and reconnect; new component does not contain the same definitions of necessary variables.")
        end
        
        # Check external parameter connections
        remove = []
        for epc in external_param_conns(md, comp_name)
            param_name = epc.param_name
            if ! haskey(new_params, param_name)  # TODO: is this the behavior we want? don't error in this case? just warn?
                @warn "Removing external parameter connection from component $comp_name; parameter $param_name no longer exists in component."
                push!(remove, epc)
            else
                old_p = old_comp.parameters[param_name]
                new_p = new_params[param_name]
                if new_p.dimensions != old_p.dimensions
                    error("Cannot replace and reconnect; parameter $param_name in new component has different dimensions.")
                end
                if new_p.datatype != old_p.datatype
                    error("Cannot replace and reconnect; parameter $param_name in new component has different datatype.")
                end
            end
        end
        filter!(epc -> !(epc in remove), md.external_param_conns) 

        # Delete the old component from comp_defs, leaving the existing parameter connections 
        delete!(md.comp_defs, comp_name)      
    else
        # Delete the old component and all its internal and external parameter connections
        delete!(md, comp_name)  
    end

    # Re-add
    add_comp!(md, comp_id, comp_name; first=first, last=last, before=before, after=after)

end

"""
    copy_comp_def(comp_def::ComponentDef, comp_name::Symbol)

Create a mostly-shallow copy of `comp_def` (named `comp_name`), but make a deep copy of its
ComponentId so we can rename the copy without affecting the original.
"""
function copy_comp_def(comp_def::ComponentDef, comp_name::Symbol)
    comp_id = comp_def.comp_id
    obj     = ComponentDef(comp_id)

    # Use the comp_id as is, since this identifies the run_timestep function, but
    # use an alternate name to reference it in the model's component list.
    obj.name = comp_name

    obj.variables  = comp_def.variables
    obj.parameters = comp_def.parameters
    obj.dimensions = comp_def.dimensions
    obj.first      = comp_def.first
    obj.last       = comp_def.last

    return obj
end

"""
    copy_external_params(md::ModelDef)

Make copies of ModelParameter subtypes representing external parameters of model `md`. 
This is used both in the copy() function below, and in the MCS subsystem 
to restore values between trials.

"""
function copy_external_params(md::ModelDef)
    external_params = Dict{Symbol, ModelParameter}(key => copy(obj) for (key, obj) in md.external_params)
    return external_params
end

Base.copy(obj::ScalarModelParameter{T}) where T = ScalarModelParameter{T}(copy(obj.value))

Base.copy(obj::ArrayModelParameter{T})  where T = ArrayModelParameter{T}(copy(obj.values), obj.dimensions)

function Base.copy(obj::TimestepVector{T_ts, T}) where {T_ts, T}
    return TimestepVector{T_ts, T}(copy(obj.data))
end

function Base.copy(obj::TimestepMatrix{T_ts, T}) where {T_ts, T}
    return TimestepMatrix{T_ts, T}(copy(obj.data))
end

function Base.copy(obj::TimestepArray{T_ts, T, N}) where {T_ts, T, N}
    return TimestepArray{T_ts, T, N}(copy(obj.data))
end

"""
    copy(md::ModelDef)

Create a copy of a ModelDef `md` object that is not entirely shallow, nor completely deep.
The aim is to copy the full structure, reusing references to immutable elements.
"""
function Base.copy(md::ModelDef)
    mdcopy = ModelDef(md.number_type)
    mdcopy.module_name = md.module_name
    
    merge!(mdcopy.comp_defs, md.comp_defs)
    
    mdcopy.dimensions = deepcopy(md.dimensions)

    # These are vectors of immutable structs, so we can (shallow) copy them safely
    mdcopy.internal_param_conns = copy(md.internal_param_conns)
    mdcopy.external_param_conns = copy(md.external_param_conns)

    # Names of external params that the ConnectorComps will use as their :input2 parameters.
    mdcopy.backups = copy(md.backups)
    mdcopy.external_params = copy_external_params(md)

    mdcopy.sorted_comps = md.sorted_comps == nothing ? nothing : copy(md.sorted_comps)    
    
    mdcopy.is_uniform = md.is_uniform

    return mdcopy
end<|MERGE_RESOLUTION|>--- conflicted
+++ resolved
@@ -194,30 +194,25 @@
 # This function calls set_run_period! on each component definition to reset the first and last values.
 function reset_run_periods!(md, first, last)
     for comp_def in compdefs(md)
-        change = false
-<<<<<<< HEAD
-        if first_period(comp_def) < first 
+        changed = false
+        first_per = first_period(comp_def)
+        last_per  = last_period(comp_def)
+
+        if first_per != nothing && first_per < first 
             @warn "Resetting $(comp_def.name) component's first timestep to $first"
-=======
-        if first_period(comp_def) != nothing && first_period(comp_def) < first 
-            warn("Resetting $(comp_def.name) component's first timestep to $first")
->>>>>>> 747ce327
-            change = true
+            changed = true
         else
-            first = first_period(comp_def)
+            first = first_per
         end 
-<<<<<<< HEAD
-        if last_period(comp_def) > last 
+
+        if last_per != nothing && last_per > last 
             @warn "Resetting $(comp_def.name) component's last timestep to $last"
-=======
-        if last_period(comp_def) != nothing && last_period(comp_def) > last 
-            warn("Resetting $(comp_def.name) component's last timestep to $last")
->>>>>>> 747ce327
-            change = true
+            changed = true
         else 
-            last = last_period(comp_def)
-        end
-        if change
+            last = last_per
+        end
+
+        if changed
             set_run_period!(comp_def, first, last)
         end
     end
@@ -378,14 +373,9 @@
                     values = TimestepArray{FixedTimestep{first, stepsize}, T, num_dims}(value)
                 else
                     times = time_labels(md)  
-<<<<<<< HEAD
                     #use the first from the comp_def 
                     first_index = findfirst(isequal(first), times)                
                     values = TimestepArray{VariableTimestep{(times[first_index:end]...,)}, T, num_dims}(value)
-=======
-                    first_index = findfirst(times, first)                  
-                    values = TimestepArray{VariableTimestep{(times[first_index:end]...)}, T, num_dims}(value)
->>>>>>> 747ce327
                 end 
             end
         else
@@ -657,7 +647,7 @@
         remove = []
         for epc in external_param_conns(md, comp_name)
             param_name = epc.param_name
-            if ! haskey(new_params, param_name)  # TODO: is this the behavior we want? don't error in this case? just warn?
+            if ! haskey(new_params, param_name)  # TODO: is this the behavior we want? don't error in this case? just (warn)?
                 @warn "Removing external parameter connection from component $comp_name; parameter $param_name no longer exists in component."
                 push!(remove, epc)
             else
