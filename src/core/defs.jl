--- conflicted
+++ resolved
@@ -188,10 +188,6 @@
 
 isuniform(md::ModelDef) = md.is_uniform
 
-<<<<<<< HEAD
-function set_dimension!(md::ModelDef, name::Symbol, keys::Union{Int, Vector, Tuple, AbstractRange})    
-    if haskey(md, name)
-=======
 
 # Helper function invoked when the user resets the time dimension with set_dimension!
 # This function calls set_run_period! on each component definition to reset the first and last values.
@@ -223,10 +219,9 @@
 Set the values of `md` dimension `name` to integers 1 through `count`, if `keys` is
 an integer; or to the values in the vector or range if `keys` is either of those types.
 """
-function set_dimension!(md::ModelDef, name::Symbol, keys::Union{Int, Vector, Tuple, Range})
+function set_dimension!(md::ModelDef, name::Symbol, keys::Union{Int, Vector, Tuple, AbstractRange})
     redefined = haskey(md, name)
     if redefined
->>>>>>> b66dae9a
         warn("Redefining dimension :$name")
     end
 
@@ -477,21 +472,15 @@
 the list unless one of the keywords, `first`, `last`, `before`, `after`. If the `comp_name`
 differs from that in the `comp_def`, a copy of `comp_def` is made and assigned the new name.
 """
-<<<<<<< HEAD
-function addcomponent(md::ModelDef, comp_def::ComponentDef, comp_name::Symbol;
-                      first::NothingInt=nothing, last::NothingInt=nothing, 
-                      before::NothingSymbol=nothing, after::NothingSymbol=nothing)
-=======
 function add_comp!(md::ModelDef, comp_def::ComponentDef, comp_name::Symbol;
-                      first::VoidInt=nothing, last::VoidInt=nothing, 
-                      before::VoidSymbol=nothing, after::VoidSymbol=nothing)
+                   first::NothingInt=nothing, last::NothingInt=nothing, 
+                   before::NothingSymbol=nothing, after::NothingSymbol=nothing)
 
     # check that a time dimension has been set
     if !haskey(dimensions(md), :time)
         error("Cannot add component to model without first setting time dimension.")
     end
     
->>>>>>> b66dae9a
     # check that first and last are within the model's time index range
     time_index = dim_keys(md, :time)
 
@@ -568,11 +557,6 @@
     return nothing
 end
 
-<<<<<<< HEAD
-function addcomponent(md::ModelDef, comp_id::ComponentId, comp_name::Symbol=comp_id.comp_name;
-                      first::NothingInt=nothing, last::NothingInt=nothing, 
-                      before::NothingSymbol=nothing, after::NothingSymbol=nothing)
-=======
 """
     add_comp!(md::ModelDef, comp_id::ComponentId; comp_name::Symbol=comp_id.comp_name, 
         first=nothing, last=nothing, before=nothing, after=nothing)
@@ -583,24 +567,16 @@
 """
 
 function add_comp!(md::ModelDef, comp_id::ComponentId, comp_name::Symbol=comp_id.comp_name;
-                      first::VoidInt=nothing, last::VoidInt=nothing, 
-                      before::VoidSymbol=nothing, after::VoidSymbol=nothing)
->>>>>>> b66dae9a
+                   first::NothingInt=nothing, last::NothingInt=nothing, 
+                   before::NothingSymbol=nothing, after::NothingSymbol=nothing)
     # println("Adding component $comp_id as :$comp_name")
     add_comp!(md, compdef(comp_id), comp_name, first=first, last=last, before=before, after=after)
 end
 
-<<<<<<< HEAD
-function replace_component(md::ModelDef, comp_id::ComponentId, comp_name::Symbol=comp_id.comp_name;
-                           first::NothingInt=nothing, last::NothingInt=nothing,
-                           before::NothingSymbol=nothing, after::NothingSymbol=nothing)
-    delete!(md, comp_name)
-    addcomponent(md, comp_id, comp_name; first=first, last=last, before=before, after=after)
-=======
 """
     replace_comp!(md::ModelDef, comp_id::ComponentId, comp_name::Symbol=comp_id.comp_name;
-        first::VoidInt=nothing, last::VoidInt=nothing,
-        before::VoidSymbol=nothing, after::VoidSymbol=nothing,
+        first::NothingInt=nothing, last::NothingInt=nothing,
+        before::NothingSymbol=nothing, after::NothingSymbol=nothing,
         reconnect::Bool=true)
 
 Replace the component with name `comp_name` in model definition `md` with the 
@@ -612,8 +588,8 @@
 connections should be maintained in the new component.
 """
 function replace_comp!(md::ModelDef, comp_id::ComponentId, comp_name::Symbol=comp_id.comp_name;
-                           first::VoidInt=nothing, last::VoidInt=nothing,
-                           before::VoidSymbol=nothing, after::VoidSymbol=nothing,
+                           first::NothingInt=nothing, last::NothingInt=nothing,
+                           before::NothingSymbol=nothing, after::NothingSymbol=nothing,
                            reconnect::Bool=true)
 
     if ! haskey(md.comp_defs, comp_name)
@@ -698,7 +674,6 @@
     # Re-add
     add_comp!(md, comp_id, comp_name; first=first, last=last, before=before, after=after)
 
->>>>>>> b66dae9a
 end
 
 """
