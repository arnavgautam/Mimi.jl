# Global component registry: @defcomp stores component definitions here
global const _compdefs = Dict{ComponentId, ComponentDef}()

compdefs() = collect(values(_compdefs))

compdef(comp_id::ComponentId) = _compdefs[comp_id]

function compdef(comp_name::Symbol)
    matches = collect(Iterators.filter(obj -> nameof(obj) == comp_name, values(_compdefs)))
    count = length(matches)

    if count == 1
        return matches[1]
    elseif count == 0
        error("Component $comp_name was not found in the global registry")
    else
        error("Multiple components named $comp_name were found in the global registry")
    end
end

compdef(dr::AbstractDatumReference) = compdef(dr.root, dr.comp_path)

compdef(obj::AbstractCompositeComponentDef, path::ComponentPath) = find_comp(obj, path, relative=false)

# Allows method to be called on leaf component defs, which sometimes simplifies code.
compdefs(c::ComponentDef) = []

compdefs(c::AbstractCompositeComponentDef) = values(c.comps_dict)
compkeys(c::AbstractCompositeComponentDef) = keys(c.comps_dict)
has_comp(c::AbstractCompositeComponentDef, comp_name::Symbol) = haskey(c.comps_dict, comp_name)
compdef(c::AbstractCompositeComponentDef, comp_name::Symbol) = c.comps_dict[comp_name]

compmodule(comp_id::ComponentId) = comp_id.module_name
compname(comp_id::ComponentId)   = comp_id.comp_name

compmodule(obj::AbstractComponentDef) = compmodule(obj.comp_id)
compname(obj::AbstractComponentDef)   = compname(obj.comp_id)

compnames() = map(compname, compdefs())

# Access a subcomponent as comp[:name]
Base.getindex(obj::AbstractCompositeComponentDef, name::Symbol) = obj.comps_dict[name]

function reset_compdefs(reload_builtins=true)
    empty!(_compdefs)

    if reload_builtins
        compdir = joinpath(@__DIR__, "..", "components") 
        load_comps(compdir)
    end
end

function comp_path!(parent::AbstractCompositeComponentDef, child::AbstractComponentDef)
    child.comp_path = ComponentPath(parent.comp_path, child.name)
end

"""
    comp_path(node::AbstractCompositeComponentDef, path::AbstractString)

Convert a string describing a path from a node to a ComponentPath.
"""
function comp_path(node::AbstractCompositeComponentDef, path::AbstractString)
    # empty path means just select the node's path
    isempty(path) && return node.comp_path

    elts = split(path, "/")

    if elts[1] == ""
        root = get_root(node)
        elts[1] = String(nameof(root))
    end
    return ComponentPath([Symbol(elt) for elt in elts])
end

dirty(md::ModelDef) = md.dirty

function dirty!(obj::AbstractComponentDef)
    root = get_root(obj)
    if root === nothing
        return
    end

    if root isa ModelDef        
        dirty!(root)
    end
end

dirty!(md::ModelDef) = (md.dirty = true)

function Base.parent(obj::AbstractComponentDef)
    parent_path = parent(obj.comp_path)
    return compdef(parent_path)
end

first_period(comp_def::ComponentDef) = comp_def.first
last_period(comp_def::ComponentDef)  = comp_def.last

function first_period(comp::AbstractCompositeComponentDef)
    values = filter(!isnothing, [first_period(c) for c in compdefs(comp)])
    return length(values) > 0 ? min(values...) : nothing
end

function last_period(comp::AbstractCompositeComponentDef)
    values = filter(!isnothing, [last_period(c) for c in compdefs(comp)])
    return length(values) > 0 ? max(values...) : nothing
end

function first_period(obj::AbstractCompositeComponentDef, comp_def::AbstractComponentDef)
    period = first_period(comp_def)
    return period === nothing ? time_labels(obj)[1] : period
end

function last_period(obj::AbstractCompositeComponentDef, comp_def::AbstractComponentDef)
    period = last_period(comp_def)
    return period === nothing ? time_labels(obj)[end] : period
end

compname(dr::AbstractDatumReference) = dr.comp_path.names[end]
#@delegate compmodule(dr::DatumReference) => comp_id

is_variable(dr::AbstractDatumReference) = false
is_parameter(dr::AbstractDatumReference) = false

is_variable(dr::VariableDefReference)   = has_variable(compdef(dr), nameof(dr))
is_parameter(dr::ParameterDefReference) = has_parameter(compdef(dr), nameof(dr))

number_type(md::ModelDef) = md.number_type
number_type(obj::AbstractCompositeComponentDef) = number_type(get_root(obj))

# TBD: should be numcomps()
numcomponents(obj::AbstractComponentDef) = 0   # no sub-components
numcomponents(obj::AbstractCompositeComponentDef) = length(obj.comps_dict)

"""
    new_comp(comp_id::ComponentId, verbose::Bool=true)

Add an empty `ComponentDef` to the global component registry with the given
`comp_id`. The empty `ComponentDef` must be populated with calls to `addvariable`,
`addparameter`, etc. Use `@defcomposite` to create composite components.
"""
function new_comp(comp_id::ComponentId, verbose::Bool=true)
    if verbose
        if haskey(_compdefs, comp_id)
            @warn "Redefining component $comp_id"
        else
            @info "new component $comp_id"
        end
    end

    comp_def = ComponentDef(comp_id)
    _compdefs[comp_id] = comp_def
    return comp_def
end

"""
    delete!(obj::AbstractCompositeComponentDef, component::Symbol)

Delete a `component` by name from a model definition `m`.
"""
function Base.delete!(ccd::AbstractCompositeComponentDef, comp_name::Symbol)
    if ! has_comp(ccd, comp_name)
        error("Cannot delete '$comp_name': component does not exist.")
    end

    comp_def = compdef(ccd, comp_name)
    delete!(ccd.comps_dict, comp_name)
    
    # Remove references to the deleted comp
    comp_path = comp_def.comp_path
    exports = ccd.exports

    for (key, dr) in exports
        if dr.comp_path == comp_path
            delete!(exports, key)
        end
    end

    # TBD: find and delete external_params associated with deleted component? Currently no record of this.

    ipc_filter = x -> x.src_comp_path != comp_path && x.dst_comp_path != comp_path
    filter!(ipc_filter, ccd.internal_param_conns)

    epc_filter = x -> x.comp_path != comp_path
    filter!(epc_filter, ccd.external_param_conns)  
end

#
# Dimensions
#

function add_dimension!(comp::AbstractComponentDef, name)
    # generally, we add dimension name with nothing instead of a Dimension instance,
    # but in the case of an Int name, we create the "anonymous" dimension on the fly.
    dim = (name isa Int) ? Dimension(name) : nothing
    comp.dim_dict[Symbol(name)] = dim                         # TBD: test this
end

# Note that this operates on the registered comp, not one added to a composite
add_dimension!(comp_id::ComponentId, name) = add_dimension!(compdef(comp_id), name)

function dim_names(ccd::AbstractCompositeComponentDef)
    dims = OrderedSet{Symbol}()             # use a set to eliminate duplicates
    for cd in compdefs(ccd)
        union!(dims, keys(dim_dict(cd)))    # TBD: test this
    end

    return collect(dims)
end

dim_names(comp_def::AbstractComponentDef, datum_name::Symbol) = dim_names(datumdef(comp_def, datum_name))

dim_count(def::AbstractDatumDef) = length(dim_names(def))

function step_size(values::Vector{Int})
    return length(values) > 1 ? values[2] - values[1] : 1
end

#
# TBD: should these be defined as methods of CompositeComponentDef?
#
function step_size(obj::AbstractCompositeComponentDef)
    keys::Vector{Int} = time_labels(obj)
    return step_size(keys)
end

function first_and_step(obj::AbstractCompositeComponentDef)
    keys::Vector{Int} = time_labels(obj) # labels are the first times of the model runs
    return first_and_step(keys)
end

function first_and_step(values::Vector{Int})
     return values[1], step_size(values)
end

first_and_last(obj::AbstractComponentDef) = (obj.first, obj.last)

function time_labels(obj::AbstractCompositeComponentDef)
    keys::Vector{Int} = dim_keys(obj, :time)
    return keys
end

function check_parameter_dimensions(md::ModelDef, value::AbstractArray, dims::Vector, name::Symbol)
    for dim in dims
        if has_dim(md, dim)
            if isa(value, NamedArray)
                labels = names(value, findnext(isequal(dim), dims, 1))
                dim_vals = dim_keys(md, dim)
                for i in 1:length(labels)
                    if labels[i] != dim_vals[i]
                        error("Labels for dimension $dim in parameter $name do not match model's index values")
                    end
                end
            end
        else
            error("Dimension $dim in parameter $name not found in model's dimensions")
        end
    end
end

# TBD: is this needed for composites?
function datum_size(obj::AbstractCompositeComponentDef, comp_def::ComponentDef, datum_name::Symbol)
    dims = dim_names(comp_def, datum_name)
    if dims[1] == :time
        time_length = getspan(obj, comp_def)[1]
        rest_dims = filter(x->x!=:time, dims)
        datum_size = (time_length, dim_counts(obj, rest_dims)...,)
    else
        datum_size = (dim_counts(obj, dims)...,)
    end
    return datum_size
end

# Symbols are added to the dim_dict in @defcomp (with value of nothing), but are set later using set_dimension!
has_dim(obj::AbstractCompositeComponentDef, name::Symbol) = (haskey(obj.dim_dict, name) && obj.dim_dict[name] !== nothing)

isuniform(obj::AbstractCompositeComponentDef) = obj.is_uniform

set_uniform!(obj::AbstractCompositeComponentDef, value::Bool) = (obj.is_uniform = value)

dimension(obj::AbstractCompositeComponentDef, name::Symbol) = obj.dim_dict[name]

<<<<<<< HEAD
dim_names(obj::AbstractCompositeComponentDef, dims::Vector{Symbol}) = [dimension(obj, dim) for dim in dims]

dim_count_dict(obj::AbstractCompositeComponentDef) = Dict([name => length(value) for (name, value) in dim_dict(obj)])
dim_counts(obj::AbstractCompositeComponentDef, dims::Vector{Symbol}) = [length(dim) for dim in dim_names(obj, dims)]
dim_count(obj::AbstractCompositeComponentDef, name::Symbol) = length(dimension(obj, name))
=======
dim_count_dict(md::ModelDef) = Dict([name => length(value) for (name, value) in dimensions(md)])
dim_counts(md::ModelDef, dims::Vector{Symbol}) = [length(dim) for dim in dimensions(md, dims)]

"""
    dim_count(md::ModelDef, name::Symbol)

Return the size of index `name` in model definition `md`.
"""
dim_count(md::ModelDef, name::Symbol) = length(dimension(md, name))

"""
    dim_key_dict(md::ModelDef)

Return a dict of dimension keys for all dimensions in model definition `md`.
"""
dim_key_dict(md::ModelDef) = Dict([name => collect(keys(dim)) for (name, dim) in dimensions(md)])
"""
    dim_keys(md::ModelDef, name::Symbol)
    
Return keys for dimension `name` in model definition `md`.
"""
dim_keys(md::ModelDef, name::Symbol) = collect(keys(dimension(md, name)))
>>>>>>> d553b622

dim_keys(obj::AbstractCompositeComponentDef, name::Symbol)   = collect(keys(dimension(obj, name)))
dim_values(obj::AbstractCompositeComponentDef, name::Symbol) = collect(values(dimension(obj, name)))

# For debugging only
function _show_run_period(obj::AbstractComponentDef, first, last)
    first = (first === nothing ? :nothing : first)
    last  = (last  === nothing ? :nothing : last)
    which = (is_leaf(obj) ? :leaf : :composite)
    @info "Setting run period for $which $(nameof(obj)) to ($first, $last)"
end

"""     
    set_run_period!(obj::ComponentDef, first, last)

Allows user to narrow the bounds on the time dimension.

If the component has an earlier start than `first` or a later finish than `last`,
the values are reset to the tighter bounds. Values of `nothing` are left unchanged.
Composites recurse on sub-components.
"""
function set_run_period!(obj::AbstractComponentDef, first, last)
    #_show_run_period(obj, first, last)
    first_per = first_period(obj)
    last_per  = last_period(obj)
    changed = false

    if first !== nothing
        if first_per !== nothing && first_per < first 
            @warn "Resetting $(nameof(comp_def)) component's first timestep to $first"
        end
        obj.first = first
        changed = true
    end 

    if last !== nothing
        if last_per !== nothing && last_per > last 
            @warn "Resetting $(nameof(comp_def)) component's last timestep to $last"
        end
        obj.last = last
        changed = true
    end

    if changed
        dirty!(obj)
    end

    # N.B. compdefs() returns an empty list for leaf ComponentDefs
    for subcomp in compdefs(obj)
        set_run_period!(subcomp, first, last)
    end
    
    nothing
end
 
"""
    set_dimension!(ccd::CompositeComponentDef, name::Symbol, keys::Union{Int, Vector, Tuple, AbstractRange}) 

Set the values of `ccd` dimension `name` to integers 1 through `count`, if `keys` is
an integer; or to the values in the vector or range if `keys` is either of those types.
"""
function set_dimension!(ccd::AbstractCompositeComponentDef, name::Symbol, keys::Union{Int, Vector, Tuple, AbstractRange})
    redefined = has_dim(ccd, name)
    if redefined
        @warn "Redefining dimension :$name"
    end

    if name == :time
        set_uniform!(ccd, isuniform(keys))
        #set_run_period!(ccd, keys[1], keys[end])
    end
    
    return set_dimension!(ccd, name, Dimension(keys))
end

function set_dimension!(obj::AbstractComponentDef, name::Symbol, dim::Dimension)
    dirty!(obj)
    obj.dim_dict[name] = dim
    
    if name == :time
        for subcomp in compdefs(obj)
            set_dimension!(subcomp, :time, dim)
        end
    end
    return dim
end

# helper functions used to determine if the provided time values are 
# a uniform range.

function all_equal(values)
    return all(map(val -> val == values[1], values[2:end]))
end
    
function isuniform(values)
   if length(values) == 0
        return false
   else 
        return all_equal(diff(collect(values)))
   end
end

# needed when time dimension is defined using a single integer
function isuniform(values::Int)
    return true
end

#             
# Parameters
#

# Callable on both ParameterDef and VariableDef
dim_names(obj::AbstractDatumDef) = obj.dim_names

function addparameter(comp_def::AbstractComponentDef, name, datatype, dimensions, description, unit, default)
    p = ParameterDef(name, datatype, dimensions, description, unit, default)
    comp_def.parameters[name] = p
    dirty!(comp_def)
    return p
end

function addparameter(comp_id::ComponentId, name, datatype, dimensions, description, unit, default)
    addparameter(compdef(comp_id), name, datatype, dimensions, description, unit, default)
end

"""
    parameters(comp_def::ComponentDef)

Return a list of the parameter definitions for `comp_def`.
"""
parameters(obj::AbstractComponentDef) = values(obj.parameters)

function parameters(ccd::AbstractCompositeComponentDef)
    pars = ccd.parameters

    # return cached parameters, if any
    if length(pars) == 0
        for (name, dr) in ccd.exports
            cd = compdef(dr)
            if has_parameter(cd, nameof(dr))
                pars[name] = parameter(cd, nameof(dr))
            end
        end
    end

    return values(pars)    
end

"""
    parameters(comp_id::ComponentId)

Return a list of the parameter definitions for `comp_id`.
"""
parameters(comp_id::ComponentId) = parameters(compdef(comp_id))

# TBD: deprecated?
# parameters(obj::ParameterDefReference) = parameters(obj.comp_id)

"""
    parameter_names(md::ModelDef, comp_name::Symbol)

Return a list of all parameter names for a given component `comp_name` in a model def `md`.
"""
parameter_names(md::ModelDef, comp_name::Symbol) = parameter_names(compdef(md, comp_name))

#parameter_names(comp_def::ComponentDef) = [nameof(param) for param in parameters(comp_def)]
parameter_names(comp_def::AbstractComponentDef) = collect(keys(comp_def.parameters))

parameter(obj::AbstractCompositeComponentDef, comp_name::Symbol, param_name::Symbol) = parameter(compdef(obj, comp_name), param_name)

parameter(dr::ParameterDefReference) = parameter(compdef(dr), nameof(dr))

function _parameter(obj::AbstractComponentDef, name::Symbol)
    try
        return obj.parameters[name]
    catch
        error("Parameter $name was not found in component $(nameof(obj))")
    end
end

function parameter(obj::ComponentDef, name::Symbol)
    _parameter(obj, name)
end

function parameter(obj::AbstractCompositeComponentDef, name::Symbol)
    if ! is_exported(obj, name)
        error("Parameter $name is not exported by composite component $(obj.comp_path)")
    end
    _parameter(obj, name)
end

has_parameter(comp_def::AbstractComponentDef, name::Symbol) = haskey(comp_def.parameters, name)

function parameter_unit(obj::AbstractComponentDef, param_name::Symbol)
    param = _parameter(obj, param_name)
    return param.unit
end

function parameter_dimensions(obj::AbstractComponentDef, param_name::Symbol)
    param = _parameter(obj, param_name)
    return dim_names(param)
end

function parameter_unit(obj::AbstractComponentDef, comp_name::Symbol, param_name::Symbol)
    return parameter_unit(compdef(obj, comp_name), param_name)
end

function parameter_dimensions(obj::AbstractComponentDef, comp_name::Symbol, param_name::Symbol)
    return parameter_dimensions(compdef(obj, comp_name), param_name)
end

"""
    set_param!(obj::AbstractCompositeComponentDef, path::AbstractString, param_name::Symbol, value, dims=nothing)

Set a parameter for a component with the given relative path (as a string), in which "/x" means the
component with name `:x` beneath the root of the hierarchy in which `obj` is found. If the path does
not begin with "/", it is treated as relative to `obj`.
"""
function set_param!(obj::AbstractCompositeComponentDef, comp_path::ComponentPath, param_name::Symbol, value, dims=nothing)
    comp = find_comp(obj, comp_path, relative=false)
    set_param!(comp.parent, nameof(comp), param_name, value, dims)
end

function set_param!(obj::AbstractCompositeComponentDef, path::AbstractString, param_name::Symbol, value, dims=nothing)
    set_param!(obj, comp_path(obj, path), param_name, value, dims)
end

"""
    set_param!(obj::AbstractCompositeComponentDef, comp_name::Symbol, name::Symbol, value, dims=nothing)

Set the parameter `name` of a component `comp_name` in a composite `obj` to a given `value`. The
`value` can by a scalar, an array, or a NamedAray. Optional argument 'dims' is a 
list of the dimension names of the provided data, and will be used to check that 
they match the model's index labels.
"""
function set_param!(obj::AbstractCompositeComponentDef, comp_name::Symbol, param_name::Symbol, value, dims=nothing)
    # perform possible dimension and labels checks
    if value isa NamedArray
        dims = dimnames(value)
    end

    if dims !== nothing
        check_parameter_dimensions(obj, value, dims, param_name)
    end

    comp_param_dims = parameter_dimensions(obj, comp_name, param_name)
    num_dims = length(comp_param_dims)
<<<<<<< HEAD
    
    comp_def = compdef(obj, comp_name)
    param  = parameter(comp_def, param_name)
    data_type = param.datatype
    dtype = data_type == Number ? number_type(obj) : data_type
=======

    comp_def = compdef(md, comp_name)
    data_type = datatype(parameter(comp_def, param_name))
    dtype = data_type == Number ? number_type(md) : data_type
>>>>>>> d553b622

    if length(comp_param_dims) > 0

        # convert the number type and, if NamedArray, convert to Array
        if dtype <: AbstractArray
            value = convert(dtype, value)
        else
            #check that number of dimensions matches
            value_dims = length(size(value))
            if num_dims != value_dims
                error("Mismatched data size for a set parameter call: dimension :$param_name in $(comp_name) has $num_dims dimensions; indicated value has $value_dims dimensions.")
            end            
            value = convert(Array{dtype, num_dims}, value)
        end

        if comp_param_dims[1] == :time
            T = eltype(value)

            if num_dims == 0
                values = value
            else
                # Want to use the first from the comp_def if it has it, if not use ModelDef
                first = first_period(obj, comp_def)

                if isuniform(obj)
                    stepsize = step_size(obj)
                    values = TimestepArray{FixedTimestep{first, stepsize}, T, num_dims}(value)
                else
                    times = time_labels(obj)  
                    #use the first from the comp_def 
                    first_index = findfirst(isequal(first), times)                
                    values = TimestepArray{VariableTimestep{(times[first_index:end]...,)}, T, num_dims}(value)
                end 
            end
        else
            values = value
        end

        set_external_array_param!(obj, param_name, values, comp_param_dims)

    else # scalar parameter case
        value = convert(dtype, value)
        set_external_scalar_param!(obj, param_name, value)
    end

    # connect_param! calls dirty! so we don't have to
    connect_param!(obj, comp_name, param_name, param_name)
    nothing
end

#
# Variables
#
variables(comp_def::AbstractComponentDef) = values(comp_def.variables)

# TBD: if we maintain vars/pars dynamically, this can be dropped
function variables(ccd::AbstractCompositeComponentDef)
    vars = ccd.variables

    # return cached variables, if any
    if length(vars) == 0
        for (dr, name) in ccd.exports
            cd = compdef(dr.comp_id)
            if has_variable(cd, nameof(dr))
                vars[name] = variable(cd, nameof(dr))
            end          
        end
    end

    return values(vars)
end

variables(comp_id::ComponentId) = variables(compdef(comp_id))

# TBD: Not sure this makes sense
# variables(dr::DatumReference) = variables(dr.comp_id)

# TBD: Perhaps define _variable to behave as below, and have the public version
# check it's exported before returning it. (Could error("exists but not exported?"))
function variable(comp_def::AbstractComponentDef, var_name::Symbol)
    # TBD test this can be dropped if we maintain vars/pars dynamically
    if is_composite(comp_def)
        variables(comp_def)  # make sure values have been gathered
    end

    try
        return comp_def.variables[var_name]
    catch KeyError
        error("Variable $var_name was not found in component $(comp_def.comp_id)")
    end
end

variable(comp_id::ComponentId, var_name::Symbol) = variable(compdef(comp_id), var_name)

variable(obj::AbstractCompositeComponentDef, comp_name::Symbol, var_name::Symbol) = variable(compdef(obj, comp_name), var_name)

function variable(obj::AbstractCompositeComponentDef, comp_path::ComponentPath, var_name::Symbol)
    comp_def = find_comp(obj, comp_path, relative=false)
    return variable(comp_def, var_name)
end

variable(obj::VariableDefReference) = variable(compdef(obj), nameof(dr))

has_variable(comp_def::AbstractComponentDef, name::Symbol) = haskey(comp_def.variables, name)

"""
    variable_names(md::AbstractCompositeComponentDef, comp_name::Symbol)

Return a list of all variable names for a given component `comp_name` in a model def `md`.
"""
variable_names(obj::AbstractCompositeComponentDef, comp_name::Symbol) = variable_names(compdef(obj, comp_name))

variable_names(comp_def::AbstractComponentDef) = [nameof(var) for var in variables(comp_def)]


function variable_unit(obj::AbstractCompositeComponentDef, comp_path::ComponentPath, var_name::Symbol)
    var = variable(obj, comp_path, var_name)
    return var.unit
end

function variable_dimensions(obj::AbstractCompositeComponentDef, comp_path::ComponentPath, var_name::Symbol)
    var = variable(obj, comp_path, var_name)
    return dim_names(var)
end

function variable_unit(obj::AbstractComponentDef, name::Symbol)
    var = variable(obj, name)
    return var.unit
end

function variable_dimensions(obj::AbstractComponentDef, name::Symbol)
    var = variable(obj, name)
    return dim_names(var)
end


# Add a variable to a ComponentDef. CompositeComponents have no vars of their own, 
# only references to vars in components contained within.
function addvariable(comp_def::ComponentDef, name, datatype, dimensions, description, unit)
    var_def = VariableDef(name, datatype, dimensions, description, unit)
    comp_def.variables[name] = var_def
    return var_def
end

"""
    addvariables(obj::CompositeComponentDef, exports::Vector{Pair{AbstractDatumReference, Symbol}})

Add all exported variables to a CompositeComponentDef.
"""
function addvariables(obj::AbstractCompositeComponentDef, exports::Vector{Pair{AbstractDatumReference, Symbol}})
    # TBD: this needs attention
    for (dr, exp_name) in exports
        addvariable(obj, variable(obj, nameof(variable)), exp_name)
    end
end

# Add a variable to a ComponentDef referenced by ComponentId
function addvariable(comp_id::ComponentId, name, datatype, dimensions, description, unit)
    addvariable(compdef(comp_id), name, datatype, dimensions, description, unit)
end

#
# Other
#

# Return the number of timesteps a given component in a model will run for.
function getspan(obj::AbstractCompositeComponentDef, comp_name::Symbol)
    comp_def = compdef(obj, comp_name)
    return getspan(obj, comp_def)
end

function getspan(obj::AbstractCompositeComponentDef, comp_def::ComponentDef)
    first = first_period(obj, comp_def)
    last  = last_period(obj, comp_def)
    times = time_labels(obj)
    first_index = findfirst(isequal(first), times)
    last_index  = findfirst(isequal(last), times)
    return size(times[first_index:last_index])
end

#
# Model
#

function _append_comp!(obj::AbstractCompositeComponentDef, comp_name::Symbol, comp_def::AbstractComponentDef)
   obj.comps_dict[comp_name] = comp_def
end

function _add_anonymous_dims!(obj::AbstractCompositeComponentDef, comp_def::AbstractComponentDef)
    for (name, dim) in filter(pair -> pair[2] !== nothing, comp_def.dim_dict)
        # @info "Setting dimension $name to $dim"
        set_dimension!(obj, name, dim)
    end
end

function comps_dict!(obj::AbstractCompositeComponentDef, comps::OrderedDict{Symbol, AbstractComponentDef})
    obj.comps_dict = comps
    dirty!(obj)
end

# Save a back-pointer to the container object
function parent!(child::AbstractComponentDef, parent::AbstractCompositeComponentDef)
    child.parent = parent
    nothing
end

# Recursively ascend the component tree structure to find the root node
get_root(node::AbstractComponentDef) = (node.parent === nothing ? node : get_root(node.parent))

const NothingInt    = Union{Nothing, Int}
const NothingSymbol = Union{Nothing, Symbol}
const ExportList    = Vector{Union{Symbol, Pair{Symbol, Symbol}}}

function _insert_comp!(obj::AbstractCompositeComponentDef, comp_def::AbstractComponentDef;
                       before::NothingSymbol=nothing, after::NothingSymbol=nothing)

    comp_name = nameof(comp_def)

    if before === nothing && after === nothing
        _append_comp!(obj, comp_name, comp_def)   # add it to the end
    else
        new_comps = OrderedDict{Symbol, AbstractComponentDef}()

        if before !== nothing
            if ! has_comp(obj, before)
                error("Component to add before ($before) does not exist")
            end

            for (k, v) in obj.comps_dict
                if k == before
                    new_comps[comp_name] = comp_def
                end
                new_comps[k] = v
            end

        else    # after !== nothing, since we've handled all other possibilities above
            if ! has_comp(obj, after)
                error("Component to add before ($before) does not exist")
            end

<<<<<<< HEAD
            for (k, v) in obj.comps_dict
                new_comps[k] = v
                if k == after
                    new_comps[comp_name] = comp_def
                end
            end
        end

        comps_dict!(obj, new_comps)
    end

    comp_path!(obj, comp_def)
    dirty!(obj)

    nothing
end

"""
Return True if time Dimension `outer` contains `inner`.
"""
function time_contains(outer::Dimension, inner::Dimension)
    outer_idx = keys(outer)
    inner_idx = keys(inner)

    return outer_idx[1] <= inner_idx[1] && outer_idx[end] >= inner_idx[end]
end

"""
Propagate a time dimension down through the comp def tree.
"""
function  _propagate_time(obj::AbstractComponentDef, t::Dimension)
    set_dimension!(obj, :time, t)

    for c in compdefs(obj)      # N.B. compdefs returns empty list for leaf nodes
        _propagate_time(c, t)
=======
function _add_anonymous_dims!(md::ModelDef, comp_def::ComponentDef)
    for (name, dim) in filter(pair -> pair[2] !== nothing, comp_def.dimensions)
        # @info "Setting dimension $name to $dim"
        set_dimension!(md, name, dim)
>>>>>>> d553b622
    end
end

"""
    thing(value)

Thing returns a value that is not nothing. (For printing)
"""
thing(value) = (value === nothing ? ":nothing:" : value)

function _find_var_par(parent::AbstractCompositeComponentDef, comp_def::AbstractComponentDef, 
                       comp_name::Symbol, datum_name::Symbol)
    path = ComponentPath(parent.comp_path, comp_name)
    root = get_root(parent)

    # for composites, check that the named vars/pars are exported?
    # if is_composite(comp_def)

    if has_variable(comp_def, datum_name)
        return VariableDefReference(datum_name, root, path)
    end

    if has_parameter(comp_def, datum_name)
        return ParameterDefReference(datum_name, root, path)
    end

    comp_path = thing(comp_def.comp_path)
    error("$(comp_path) does not have a data item named $datum_name")
end

"""
    add_comp!(obj::AbstractCompositeComponentDef, comp_def::AbstractComponentDef, comp_name::Symbol; 
              exports=nothing, first=nothing, last=nothing, before=nothing, after=nothing)

Add the component indicated by `comp_def` to the composite components indicated by `obj`. The component 
is added at the end of the list unless one of the keywords, `first`, `last`, `before`, `after`. Note that
a copy of `comp_def` is created and inserted into the composite under the given `comp_name`.
The `exports` arg identifies which vars/pars to make visible to the next higher composite level, and with 
what names. If `nothing`, everything is exported. The first element of a pair indicates the symbol to export
from comp_def to the composite, the second element allows this var/par to have a new name in the composite. 
A symbol alone means to use the name unchanged, i.e., [:X, :Y] implies [:X => :X, :Y => :Y]
"""
function add_comp!(obj::AbstractCompositeComponentDef, comp_def::AbstractComponentDef, comp_name::Symbol;
                   exports=nothing,
                   first::NothingInt=nothing, last::NothingInt=nothing, 
                   before::NothingSymbol=nothing, after::NothingSymbol=nothing)
    
    # If not specified, export all var/pars. Caller can pass empty list to export nothing.
    # TBD: actually, might work better to export nothing unless declared as such.
    if exports === nothing
        exports = []
        # exports = [variable_names(comp_def)..., parameter_names(comp_def)...]
    end

    for item in exports
        if item isa Pair
            (name, export_name) = item
        elseif item isa Symbol
            name = export_name = item
        else
            error("Exports argument to add_comp! must be pair or symbol, got: $item")
        end

        # TBD: should this just add to obj.variables / obj.parameters dicts?
        # Those dicts hold ParameterDef / VariableDef, which we want to reference, not
        # duplicate when building instances. One approach would be for the build step
        # to create a dict on objectid(x) to store/find the generated var/param.
        if haskey(obj.exports, export_name)
            error("Exports may not include a duplicate name ($export_name)")
        end

        obj.exports[export_name] = _find_var_par(obj, comp_def, comp_name, name)
    end

    # check that a time dimension has been set
    if ! has_dim(obj, :time)
        error("Cannot add component to composite without first setting time dimension.")
    end
    
    # check that first and last are within the model's time index range
    time_index = dim_keys(obj, :time)

    if first !== nothing && first < time_index[1]
        error("Cannot add component $comp_name with first time before first of model's time index range.")
    end

    if last !== nothing && last > time_index[end]
        error("Cannot add component $comp_name with last time after end of model's time index range.")
    end

    if before !== nothing && after !== nothing
        error("Cannot specify both 'before' and 'after' parameters")
    end

    # Check if component being added already exists
    if has_comp(obj, comp_name)
        error("Cannot add two components of the same name ($comp_name)")
    end

    if has_dim(obj, :time)
        _propagate_time(comp_def, dimension(obj, :time))
    end

    # Copy the original so we don't step on other uses of this comp
    comp_def = deepcopy(comp_def)
    comp_def.name = comp_name
    parent!(comp_def, obj)

    set_run_period!(comp_def, first, last)
    _add_anonymous_dims!(obj, comp_def)
    _insert_comp!(obj, comp_def, before=before, after=after)

    # Set parameters to any specified defaults
    for param in parameters(comp_def)
        if param.default !== nothing
            set_param!(obj, comp_name, nameof(param), param.default)
        end
    end
    
    # Return the comp since it's a copy of what was passed in
    return comp_def
end

"""
    add_comp!(obj::CompositeComponentDef, comp_id::ComponentId; comp_name::Symbol=comp_id.comp_name, 
        exports=nothing, first=nothing, last=nothing, before=nothing, after=nothing)

Add the component indicated by `comp_id` to the composite component indicated by `obj`. The component 
is added at the end of the list unless one of the keywords, `first`, `last`, `before`, `after`. If the 
`comp_name` differs from that in the `comp_def`, a copy of `comp_def` is made and assigned the new name.
"""
function add_comp!(obj::AbstractCompositeComponentDef, comp_id::ComponentId, 
                           comp_name::Symbol=comp_id.comp_name;
                           exports=nothing,
                           first::NothingInt=nothing, last::NothingInt=nothing, 
                           before::NothingSymbol=nothing, after::NothingSymbol=nothing)
    # println("Adding component $comp_id as :$comp_name")
    add_comp!(obj, compdef(comp_id), comp_name, 
              exports=exports, first=first, last=last, before=before, after=after)
end

"""
    replace_comp!(obj::CompositeComponentDef, comp_id::ComponentId, comp_name::Symbol=comp_id.comp_name;
        first::NothingInt=nothing, last::NothingInt=nothing,
        before::NothingSymbol=nothing, after::NothingSymbol=nothing,
        reconnect::Bool=true)

Replace the component with name `comp_name` in composite component definition `obj` with the 
component `comp_id` using the same name. The component is added in the same position as the 
old component, unless one of the keywords `before` or `after` is specified. The component is 
added with the same first and last values, unless the keywords `first` or `last` are specified.
Optional boolean argument `reconnect` with default value `true` indicates whether the existing 
parameter connections should be maintained in the new component.
"""
function replace_comp!(obj::AbstractCompositeComponentDef, comp_id::ComponentId, 
                       comp_name::Symbol=comp_id.comp_name;
                       first::NothingInt=nothing, last::NothingInt=nothing,
                       before::NothingSymbol=nothing, after::NothingSymbol=nothing,
                       reconnect::Bool=true)

    if ! has_comp(obj, comp_name)
        error("Cannot replace '$comp_name'; component not found in model.")
    end

    # Get original position if neither before nor after are specified
    if before === nothing && after === nothing
        comps = collect(compkeys(obj))
        n = length(comps)
        if n > 1
            idx = findfirst(isequal(comp_name), comps)
            if idx == n 
                after = comps[idx - 1]
            else
                before = comps[idx + 1]
            end
        end
    end 

    # Get original first and last if new run period not specified
    old_comp = compdef(obj, comp_name)
    first = first === nothing ? old_comp.first : first
    last  = last  === nothing ? old_comp.last  : last

    if reconnect
        new_comp = compdef(comp_id)

        function _compare_datum(dict1, dict2)
            set1 = Set([(k, v.datatype, v.dim_names) for (k, v) in dict1])
            set2 = Set([(k, v.datatype, v.dim_names) for (k, v) in dict2])
            return set1 >= set2
        end

        # Check incoming parameters
        incoming_params = map(ipc -> ipc.dst_par_name, internal_param_conns(obj, comp_name))
        old_params = filter(pair -> pair.first in incoming_params, old_comp.parameters)
        new_params = new_comp.parameters
        if !_compare_datum(new_params, old_params)
            error("Cannot replace and reconnect; new component does not contain the necessary parameters.")
        end
        
        # Check outgoing variables
        _get_name(obj, name) = nameof(compdef(obj, :first))
        outgoing_vars = map(ipc -> ipc.src_var_name, 
                            filter(ipc -> nameof(compdef(obj, ipc.src_comp_path)) == comp_name, internal_param_conns(obj)))
        old_vars = filter(pair -> pair.first in outgoing_vars, old_comp.variables)
        new_vars = new_comp.variables
        if !_compare_datum(new_vars, old_vars)
            error("Cannot replace and reconnect; new component does not contain the necessary variables.")
        end
        
        # Check external parameter connections
        remove = []
        for epc in external_param_conns(obj, comp_name)
            param_name = epc.param_name
            if ! haskey(new_params, param_name)  # TODO: is this the behavior we want? don't error in this case? just (warn)?
                @warn "Removing external parameter connection from component $comp_name; parameter $param_name no longer exists in component."
                push!(remove, epc)
            else
                old_p = old_comp.parameters[param_name]
                new_p = new_params[param_name]
                if new_p.dim_names != old_p.dim_names
                    error("Cannot replace and reconnect; parameter $param_name in new component has different dimensions.")
                end
                if new_p.datatype != old_p.datatype
                    error("Cannot replace and reconnect; parameter $param_name in new component has different datatype.")
                end
            end
        end
        filter!(epc -> !(epc in remove), external_param_conns(obj))

        # Delete the old component from comps_dict, leaving the existing parameter connections 
        delete!(obj.comps_dict, comp_name)      
    else
        # Delete the old component and all its internal and external parameter connections
        delete!(obj, comp_name)  
    end

    # Re-add
    add_comp!(obj, comp_id, comp_name; first=first, last=last, before=before, after=after)
end

function find_comp(obj::AbstractCompositeComponentDef, path::ComponentPath; relative=true)   
    if relative
        if isempty(path)
            return obj
        end

        names = path.names
        if has_comp(obj, names[1])
            return find_comp(compdef(obj, names[1]), ComponentPath(names[2:end]))
        end
    else   
        return find_comp(obj, rel_path(obj.comp_path, path))  # perform a relative search
    end
    return nothing
end

find_comp(obj::AbstractComponentDef, name::Symbol; relative=true) = find_comp(obj, ComponentPath(name), relative=relative)

find_comp(obj::ComponentDef, path::ComponentPath; relative=true) = (isempty(path) ? obj : nothing)

find_comp(obj::AbstractCompositeComponentDef, path::AbstractString; relative=true) = find_comp(obj, comp_path(obj, path), relative=relative)

"""
Return the relative path of `descendant` if is within the path of composite `ancestor` or 
or nothing otherwise.
"""
function rel_path(ancestor_path::ComponentPath, descendant_path::ComponentPath)
    a_names = ancestor_path.names
    d_names = descendant_path.names

    if ((a_len = length(a_names)) >= (d_len = length(d_names)) || d_names[1:a_len] != a_names)
        return nothing
    end

    return ComponentPath(d_names[a_len+1:end])
end

"""
Return whether component `descendant` is within the composite structure of `ancestor` or 
any of its descendants. If the comp_paths check out, the node is located within the 
structure to ensure that the component is really where it says it is. (Trust but verify!)
"""
function is_descendant(ancestor::AbstractCompositeComponentDef, descendant::AbstractComponentDef)
    a_path = ancestor.comp_path
    d_path = descendant.comp_path
    if (relpath = rel_path(a_path, d_path)) === nothing
        return false
    end

    return find_comp(ancestor, relpath)
end

<|MERGE_RESOLUTION|>--- conflicted
+++ resolved
@@ -279,36 +279,15 @@
 
 dimension(obj::AbstractCompositeComponentDef, name::Symbol) = obj.dim_dict[name]
 
-<<<<<<< HEAD
 dim_names(obj::AbstractCompositeComponentDef, dims::Vector{Symbol}) = [dimension(obj, dim) for dim in dims]
 
 dim_count_dict(obj::AbstractCompositeComponentDef) = Dict([name => length(value) for (name, value) in dim_dict(obj)])
+
+# deprecated?
+#dim_key_dict(obj::AbstractCompositeComponentDef) = Dict([name => collect(keys(dim)) for (name, dim) in dimensions(obj)])
+
 dim_counts(obj::AbstractCompositeComponentDef, dims::Vector{Symbol}) = [length(dim) for dim in dim_names(obj, dims)]
 dim_count(obj::AbstractCompositeComponentDef, name::Symbol) = length(dimension(obj, name))
-=======
-dim_count_dict(md::ModelDef) = Dict([name => length(value) for (name, value) in dimensions(md)])
-dim_counts(md::ModelDef, dims::Vector{Symbol}) = [length(dim) for dim in dimensions(md, dims)]
-
-"""
-    dim_count(md::ModelDef, name::Symbol)
-
-Return the size of index `name` in model definition `md`.
-"""
-dim_count(md::ModelDef, name::Symbol) = length(dimension(md, name))
-
-"""
-    dim_key_dict(md::ModelDef)
-
-Return a dict of dimension keys for all dimensions in model definition `md`.
-"""
-dim_key_dict(md::ModelDef) = Dict([name => collect(keys(dim)) for (name, dim) in dimensions(md)])
-"""
-    dim_keys(md::ModelDef, name::Symbol)
-    
-Return keys for dimension `name` in model definition `md`.
-"""
-dim_keys(md::ModelDef, name::Symbol) = collect(keys(dimension(md, name)))
->>>>>>> d553b622
 
 dim_keys(obj::AbstractCompositeComponentDef, name::Symbol)   = collect(keys(dimension(obj, name)))
 dim_values(obj::AbstractCompositeComponentDef, name::Symbol) = collect(values(dimension(obj, name)))
@@ -556,18 +535,11 @@
 
     comp_param_dims = parameter_dimensions(obj, comp_name, param_name)
     num_dims = length(comp_param_dims)
-<<<<<<< HEAD
     
     comp_def = compdef(obj, comp_name)
     param  = parameter(comp_def, param_name)
     data_type = param.datatype
     dtype = data_type == Number ? number_type(obj) : data_type
-=======
-
-    comp_def = compdef(md, comp_name)
-    data_type = datatype(parameter(comp_def, param_name))
-    dtype = data_type == Number ? number_type(md) : data_type
->>>>>>> d553b622
 
     if length(comp_param_dims) > 0
 
@@ -808,7 +780,6 @@
                 error("Component to add before ($before) does not exist")
             end
 
-<<<<<<< HEAD
             for (k, v) in obj.comps_dict
                 new_comps[k] = v
                 if k == after
@@ -844,12 +815,6 @@
 
     for c in compdefs(obj)      # N.B. compdefs returns empty list for leaf nodes
         _propagate_time(c, t)
-=======
-function _add_anonymous_dims!(md::ModelDef, comp_def::ComponentDef)
-    for (name, dim) in filter(pair -> pair[2] !== nothing, comp_def.dimensions)
-        # @info "Setting dimension $name to $dim"
-        set_dimension!(md, name, dim)
->>>>>>> d553b622
     end
 end
 
