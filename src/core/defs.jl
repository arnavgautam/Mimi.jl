"""
    istype(T::DataType)

Return an anonymous func that can be used to filter a dict by data type of values.
Example: `filter(istype(AbstractComponentDef), obj.namespace)`
"""
istype(T::DataType) = (pair -> pair.second isa T)

# Namespace filter functions; these return dicts of values for the given type. 
# N.B. only composites hold comps in the namespace.
components(obj::AbstractCompositeComponentDef) = filter(istype(AbstractComponentDef), obj.namespace)

var_refs(obj::AbstractComponentDef)   = filter(istype(VariableDefReference), obj.namespace)
param_refs(obj::AbstractComponentDef) = filter(istype(Vector{ParameterDefReference}), obj.namespace)

Base.length(obj::AbstractComponentDef) = 0   # no sub-components
Base.length(obj::AbstractCompositeComponentDef) = length(components(obj))

function find_module(path::NTuple{N, Symbol} where N)
    m = Main
    for name in path
        try
            m = getfield(m, name)
        catch
            error("Module name $name was not found in module $m")
        end
    end
    return m
end

function compdef(comp_id::ComponentId; module_obj::Union{Nothing, Module}=nothing)
    if module_obj === nothing
        name = comp_id.module_name
        path = @or(comp_id.module_path, (:Main, comp_id.module_name))        
        module_obj = find_module(path)
    end

    return getfield(module_obj, comp_id.comp_name)
end

compdef(cr::ComponentReference) = find_comp(cr)

compdef(dr::AbstractDatumReference) = find_comp(dr.root, dr.comp_path)

compdef(obj::AbstractCompositeComponentDef, path::ComponentPath) = find_comp(obj, path)

compdef(obj::AbstractCompositeComponentDef, comp_name::Symbol) = obj.namespace[comp_name]

has_comp(c::AbstractCompositeComponentDef, comp_name::Symbol) = haskey(c.namespace, comp_name)

compdefs(c::AbstractCompositeComponentDef) = values(components(c))
compkeys(c::AbstractCompositeComponentDef) = keys(components(c))

# Allows method to be called harmlessly on leaf component defs, which simplifies recursive funcs.
compdefs(c::ComponentDef) = []

compmodule(comp_id::ComponentId) = comp_id.module_name
compname(comp_id::ComponentId)   = comp_id.comp_name

compmodule(obj::AbstractComponentDef) = compmodule(obj.comp_id)
compname(obj::AbstractComponentDef)   = compname(obj.comp_id)

compnames() = map(compname, compdefs())

"""
     is_detached(obj::AbstractComponentDef)

Return true if `obj` is not a ModelDef and it has no parent.
"""
is_detached(obj::AbstractComponentDef) = (obj.parent === nothing)
is_detached(obj::ModelDef) = false     # by definition

dirty(md::ModelDef) = md.dirty

function dirty!(obj::AbstractComponentDef)
    root = get_root(obj)
    if root === nothing
        return
    end

    if root isa ModelDef
        dirty!(root)
    end
end

dirty!(md::ModelDef) = (md.dirty = true)

compname(dr::AbstractDatumReference) = dr.comp_path.names[end]

is_variable(dr::AbstractDatumReference)  = has_variable(find_comp(dr), nameof(dr))
is_parameter(dr::AbstractDatumReference) = has_parameter(find_comp(dr), nameof(dr))

number_type(md::ModelDef) = md.number_type

function number_type(obj::AbstractCompositeComponentDef)
    root = get_root(obj)
    # TBD: hack alert. Need to allow number_type to be specified
    # for composites that are not yet connected to a ModelDef?
    return root isa ModelDef ? root.number_type : Float64
end

first_period(root::AbstractCompositeComponentDef, comp::AbstractComponentDef) = @or(first_period(comp), first_period(root))
last_period(root::AbstractCompositeComponentDef,  comp::AbstractComponentDef) = @or(last_period(comp),  last_period(root))

find_first_period(comp_def::AbstractComponentDef) = @or(first_period(comp_def), first_period(get_root(comp_def)))
find_last_period(comp_def::AbstractComponentDef) = @or(last_period(comp_def), last_period(get_root(comp_def)))

"""
    delete!(obj::AbstractCompositeComponentDef, component::Symbol)

Delete a `component` by name from a model definition `m`.
"""
function Base.delete!(ccd::AbstractCompositeComponentDef, comp_name::Symbol)
    if ! has_comp(ccd, comp_name)
        error("Cannot delete '$comp_name': component does not exist.")
    end

    comp_def = compdef(ccd, comp_name)
    delete!(ccd.namespace, comp_name)

    # Remove references to the deleted comp
    # TBD: make this work off namespace instead
    comp_path = comp_def.comp_path
    exports = ccd.exports

    # deprecated
    # for (key, dr) in exports
    #     if dr.comp_path == comp_path
    #         delete!(exports, key)
    #     end
    # end

    # TBD: find and delete external_params associated with deleted component? Currently no record of this.

    ipc_filter = x -> x.src_comp_path != comp_path && x.dst_comp_path != comp_path
    filter!(ipc_filter, ccd.internal_param_conns)

    epc_filter = x -> x.comp_path != comp_path
    filter!(epc_filter, ccd.external_param_conns)
end

@delegate Base.haskey(comp::AbstractComponentDef, key::Symbol) => namespace

function Base.getindex(comp::AbstractComponentDef, key::Symbol)
    value = comp.namespace[key]
    return value

    # value isa AbstractComponentDef && return value
    
    # # Variables can't be linked (not an array of values). 
    # # If there are linked params, all have the same value, use first.
    # # If not linked, params are still stored as vector of length 1.
    # ref = (value isa Vector ? value[1] : value)
    
    # # follow reference to access value of parameter
    # obj = find_comp(ref.root, ref.comp_path)
    # obj === nothing && error("Failed to find referenced parameter: $ref")

    # return obj[ref.name]
end

function _save_to_namespace(comp::AbstractComponentDef, key::Symbol, value::NamespaceElement)    
    # Allow replacement of existing values for a key only with items of the same type.
    if haskey(comp, key)
        elt_type = typeof(comp[key])
        T = typeof(value)
        elt_type == T || error("Cannot replace item $key, type $elt_type, with object type $T in component $(comp.comp_path).")
    end

    comp.namespace[key] = value
end

# Leaf components store ParameterDefReference or VariableDefReference instances in the namespace
function Base.setindex!(comp::ComponentDef, value::AbstractDatumDef, key::Symbol)
    ref = datum_reference(comp, value.name)
    _save_to_namespace(comp, key, ref)
    return value
end


function Base.setindex!(comp::AbstractCompositeComponentDef, value::NamespaceElement, key::Symbol)
    _save_to_namespace(comp, key, value)
end

# Handle case of single ParameterDefReference by converting to 1-element array
function Base.setindex!(comp::AbstractCompositeComponentDef, ref::ParameterDefReference, key::Symbol)
    setindex!(comp, [ref], key)
end

#
# Dimensions
#

step_size(values::Vector{Int}) = (length(values) > 1 ? values[2] - values[1] : 1)

#
# TBD: should these be defined as methods of CompositeComponentDef?
#
function step_size(obj::AbstractComponentDef)
    keys = time_labels(obj)
    return step_size(keys)
end

function first_and_step(obj::AbstractComponentDef)
    keys = time_labels(obj)
    return first_and_step(keys)
end

first_and_step(values::Vector{Int}) = (values[1], step_size(values))

first_and_last(obj::AbstractComponentDef) = (obj.first, obj.last)

time_labels(obj::AbstractComponentDef) = dim_keys(obj, :time)

function check_parameter_dimensions(md::ModelDef, value::AbstractArray, dims::Vector, name::Symbol)
    for dim in dims
        if has_dim(md, dim)
            if isa(value, NamedArray)
                labels = names(value, findnext(isequal(dim), dims, 1))
                dim_vals = dim_keys(md, dim)
                for i in 1:length(labels)
                    if labels[i] != dim_vals[i]
                        error("Labels for dimension $dim in parameter $name do not match model's index values")
                    end
                end
            end
        else
            error("Dimension $dim in parameter $name not found in model's dimensions")
        end
    end
end

# TBD: is this needed for composites?
function datum_size(obj::AbstractCompositeComponentDef, comp_def::ComponentDef, datum_name::Symbol)
    dims = dim_names(comp_def, datum_name)
    if dims[1] == :time
        time_length = getspan(obj, comp_def)[1]
        rest_dims = filter(x->x!=:time, dims)
        datum_size = (time_length, dim_counts(obj, rest_dims)...,)
    else
        datum_size = (dim_counts(obj, dims)...,)
    end
    return datum_size
end

"""
    _check_run_period(obj::AbstractComponentDef, first, last)

Raise an error if the component has an earlier start than `first` or a later finish than
`last`. Values of `nothing` are not checked. Composites recurse to check sub-components.
"""
function _check_run_period(obj::AbstractComponentDef, new_first, new_last)
    # @info "_check_run_period($(obj.comp_id), $(printable(new_first)), $(printable(new_last))"
    old_first = first_period(obj)
    old_last  = last_period(obj)

    if new_first !== nothing && old_first !== nothing && new_first < old_first
        error("Attempted to set first period of $(obj.comp_id) to an earlier period ($new_first) than component indicates ($old_first)")
    end
    
    if new_last !== nothing && old_last !== nothing && new_last > old_last
        error("Attempted to set last period of $(obj.comp_id) to a later period ($new_last) than component indicates ($old_last)")
    end

    # N.B. compdefs() returns an empty list for leaf ComponentDefs
    for subcomp in compdefs(obj)
        _check_run_period(subcomp, new_first, new_last)
    end

    nothing
end

"""
    _set_run_period!(obj::AbstractComponentDef, first, last)

Allows user to change the bounds on a AbstractComponentDef's time dimension.
An error is raised if the new time bounds are outside those of any 
subcomponent, recursively.
"""
function _set_run_period!(obj::AbstractComponentDef, first, last)
    # We've disabled `first` and `last` args to add_comp!, so we don't test bounds
    # _check_run_period(obj, first, last)

    first_per = first_period(obj)
    last_per  = last_period(obj)
    changed = false

    if first !== nothing
        obj.first = first
        changed = true
    end

    if last !== nothing
        obj.last = last
        changed = true
    end

    if changed
        dirty!(obj)
    end

    nothing
end

# helper functions used to determine if the provided time values are
# a uniform range.

all_equal(values) = all(map(val -> val == values[1], values[2:end]))

isuniform(values) = (length(values) == 0 ? false : all_equal(diff(collect(values))))

# needed when time dimension is defined using a single integer
isuniform(values::Int) = true

#
# Data references
#

function _store_datum_ref(ccd::AbstractCompositeComponentDef, dr::ParameterDefReference, name::Symbol)
    ccd.parameters[name] = parameter(dr)
end

function _store_datum_ref(ccd::AbstractCompositeComponentDef, dr::VariableDefReference, name::Symbol)
    ccd.variables[name] = variable(dr)
end

# Define this no-op for leaf components, to simplify coding
_collect_data_refs(cd::ComponentDef; reset::Bool=false) = nothing

function _collect_data_refs(ccd::AbstractCompositeComponentDef; reset::Bool=false)
    if reset
        empty!(ccd.variables)
        empty!(ccd.parameters)
    end

    for (name, dr) in ccd.exports
        _store_datum_ref(ccd, dr, name)
    end

    # recurse down composite tree
    for obj in compdefs(ccd)
        _collect_data_refs(obj, reset=reset)
    end

    nothing
end

#
# Parameters
#

# Callable on both ParameterDef and VariableDef
dim_names(obj::AbstractDatumDef) = obj.dim_names

"""
    parameters(comp_def::ComponentDef)

Return a list of the parameter definitions for `comp_def`.
"""
parameters(obj::AbstractComponentDef) = values(obj.parameters)

# TBD: deprecated
function parameters(ccd::AbstractCompositeComponentDef; reset::Bool=false)
    pars = ccd.parameters
    
    if reset || (ccd isa ModelDef && dirty(ccd)) || length(pars) == 0
        _collect_data_refs(ccd; reset=reset)
    end
    
    return values(pars)
end

"""
    parameters(comp_id::ComponentId)

Return a list of the parameter definitions for `comp_id`.
"""
parameters(comp_id::ComponentId) = parameters(compdef(comp_id))

"""
    parameter_names(md::ModelDef, comp_name::Symbol)

Return a list of all parameter names for a given component `comp_name` in a model def `md`.
"""
parameter_names(md::ModelDef, comp_name::Symbol) = parameter_names(compdef(md, comp_name))

#parameter_names(comp_def::ComponentDef) = [nameof(param) for param in parameters(comp_def)]
parameter_names(comp_def::AbstractComponentDef) = collect(keys(comp_def.parameters))

parameter(obj::AbstractCompositeComponentDef, comp_name::Symbol, param_name::Symbol) = parameter(compdef(obj, comp_name), param_name)

parameter(dr::ParameterDefReference) = parameter(compdef(dr), nameof(dr))

function _parameter(obj::AbstractComponentDef, name::Symbol)
    if haskey(obj.parameters, name)
        return obj.parameters[name]
    end

    error("Parameter $name was not found in component $(nameof(obj))")
end

parameter(obj::ComponentDef, name::Symbol) = _parameter(obj, name)

# TBD: modify to use namespace
function parameter(obj::AbstractCompositeComponentDef, name::Symbol)
    if ! haskey(obj.namespace, name)
        error("Item $name is not present in composite component $(obj.comp_path)")
    end

    _parameter(obj, name)
end

has_parameter(comp_def::AbstractComponentDef, name::Symbol) = haskey(comp_def.parameters, name)

function parameter_unit(obj::AbstractComponentDef, param_name::Symbol)
    param = _parameter(obj, param_name)
    return param.unit
end

function parameter_dimensions(obj::AbstractComponentDef, param_name::Symbol)
    param = _parameter(obj, param_name)
    return dim_names(param)
end

function parameter_unit(obj::AbstractComponentDef, comp_name::Symbol, param_name::Symbol)
    return parameter_unit(compdef(obj, comp_name), param_name)
end

function parameter_dimensions(obj::AbstractComponentDef, comp_name::Symbol, param_name::Symbol)
    return parameter_dimensions(compdef(obj, comp_name), param_name)
end

"""
    set_param!(obj::AbstractCompositeComponentDef, comp_path::ComponentPath, 
                value_dict::Dict{Symbol, Any}, param_names)

Call `set_param!()` for each name in `param_names`, retrieving the corresponding value from 
`value_dict[param_name]`.
"""
function set_param!(obj::AbstractCompositeComponentDef, comp_name::Symbol, value_dict::Dict{Symbol, Any}, param_names)
    for param_name in param_names
        set_param!(obj, comp_name, value_dict, param_name)
    end
end

"""
    set_param!(obj::AbstractCompositeComponentDef, comp_path::ComponentPath, param_name::Symbol, 
               value_dict::Dict{Symbol, Any}, dims=nothing)

Call `set_param!()` with `param_name` and a value dict in which `value_dict[param_name]` references 
the value of parameter `param_name`.
"""
function set_param!(obj::AbstractCompositeComponentDef, comp_name::Symbol, value_dict::Dict{Symbol, Any}, 
                    param_name::Symbol, dims=nothing)
    value = value_dict[param_name]
    set_param!(obj, comp_name, param_name, value, dims)
end

function set_param!(obj::AbstractCompositeComponentDef, comp_path::ComponentPath, param_name::Symbol, value, dims=nothing)
    # @info "set_param!($(obj.comp_id), $comp_path, $param_name, $value)"
    comp = find_comp(obj, comp_path)
    @or(comp, error("Component with path $comp_path not found"))
    set_param!(comp.parent, nameof(comp), param_name, value, dims)
end

"""
    set_param!(obj::AbstractCompositeComponentDef, path::AbstractString, param_name::Symbol, value, dims=nothing)

Set a parameter for a component with the given relative path (as a string), in which "/x" means the
component with name `:x` beneath the root of the hierarchy in which `obj` is found. If the path does
not begin with "/", it is treated as relative to `obj`.
"""
function set_param!(obj::AbstractCompositeComponentDef, path::AbstractString, param_name::Symbol, value, dims=nothing)
    # @info "set_param!($(obj.comp_id), $path, $param_name, $value)"
    set_param!(obj, comp_path(obj, path), param_name, value, dims)
end

"""
    set_param!(obj::AbstractCompositeComponentDef, path::AbstractString, value, dims=nothing)

Set a parameter using a colon-delimited string to specify the component path (before the ":")
and the param name (after the ":").
"""
function set_param!(obj::AbstractCompositeComponentDef, path::AbstractString, value, dims=nothing)
    comp_path, param_name = split_datum_path(obj, path)
    set_param!(obj, comp_path, param_name, value, dims)
end

"""
    set_param!(obj::AbstractCompositeComponentDef, param_name::Symbol, value, dims=nothing)

Set the value of a parameter exposed in `obj` by following the ParameterDefReference. This
method cannot be used on composites that are subcomponents of another composite.
"""
function set_param!(obj::AbstractCompositeComponentDef, param_name::Symbol, value, dims=nothing)
    if obj.parent !== nothing
        error("Parameter setting is supported only for top-level composites. $(obj.comp_path) is a subcomponent.")
    end
    param_ref = obj[param_name]
    set_param!(obj, param_ref.comp_path, param_ref.name, value, dims=dims)
end

"""
    set_param!(obj::AbstractCompositeComponentDef, comp_name::Symbol, name::Symbol, value, dims=nothing)

Set the parameter `name` of a component `comp_name` in a composite `obj` to a given `value`. The
`value` can by a scalar, an array, or a NamedAray. Optional argument 'dims' is a
list of the dimension names of the provided data, and will be used to check that
they match the model's index labels.
"""
function set_param!(obj::AbstractCompositeComponentDef, comp_name::Symbol, param_name::Symbol, value, dims=nothing)
    # @info "set_param!($(obj.comp_id), $comp_name, $param_name, $value)"
    # perform possible dimension and labels checks
    if value isa NamedArray
        dims = dimnames(value)
    end

    if dims !== nothing
        check_parameter_dimensions(obj, value, dims, param_name)
    end

    comp_def = compdef(obj, comp_name)
    comp_param_dims = parameter_dimensions(comp_def, param_name)
    num_dims = length(comp_param_dims)

    param  = parameter(comp_def, param_name)
    data_type = param.datatype
    dtype = Union{Missing, (data_type == Number ? number_type(obj) : data_type)}

    if length(comp_param_dims) > 0

        # convert the number type and, if NamedArray, convert to Array
        if dtype <: AbstractArray
            value = convert(dtype, value)
        else
            #check that number of dimensions matches
            value_dims = length(size(value))
            if num_dims != value_dims
                error("Mismatched data size for a set parameter call: dimension :$param_name in $(comp_name) has $num_dims dimensions; indicated value has $value_dims dimensions.")
            end
            value = convert(Array{dtype, num_dims}, value)
        end

        ti = get_time_index_position(md, comp_name, param_name)

        if ti != nothing   # there is a time dimension
            T = eltype(value)

            if num_dims == 0    
                values = value
            else
                # Use the first from the comp_def if it has it, else use the tree root (usu. a ModelDef)
                first = first_period(obj, comp_def)
                first === nothing && @warn "set_param!: first === nothing"

<<<<<<< HEAD
                if isuniform(obj)
                    stepsize = step_size(obj)
                    values = TimestepArray{FixedTimestep{first, stepsize}, T, num_dims}(value)
                else
                    times = time_labels(obj)
                    #use the first from the comp_def
                    first_index = findfirst(isequal(first), times)
                    values = TimestepArray{VariableTimestep{(times[first_index:end]...,)}, T, num_dims}(value)
                end
=======
                if isuniform(md)
                    _, stepsize = first_and_step(md)
                    values = TimestepArray{FixedTimestep{first, stepsize}, T, num_dims, ti}(value)
                else
                    times = time_labels(md)  
                    #use the first from the comp_def 
                    first_index = findfirst(isequal(first), times)                
                    values = TimestepArray{VariableTimestep{(times[first_index:end]...,)}, T, num_dims, ti}(value)
                end 
>>>>>>> 9e9a0874
            end
        else
            values = value
        end

        set_external_array_param!(obj, param_name, values, comp_param_dims)

    else # scalar parameter case
        value = convert(dtype, value)
        set_external_scalar_param!(obj, param_name, value)
    end

    # connect_param! calls dirty! so we don't have to
    # @info "Calling connect_param!($(printable(obj === nothing ? nothing : obj.comp_id))"
    connect_param!(obj, comp_name, param_name, param_name)
    nothing
end

#
# Variables
#

# Leaf components
variables(comp_def::AbstractComponentDef) = values(comp_def.variables)

# Composite components
# TBD: if we maintain vars/pars dynamically, this can be dropped
function variables(ccd::AbstractCompositeComponentDef; reset::Bool=false)
    vars = ccd.variables

    if reset || (ccd isa ModelDef && dirty(ccd)) || length(vars) == 0
        _collect_data_refs(ccd; reset=reset)
    end

    return values(vars)
end

variables(comp_id::ComponentId) = variables(compdef(comp_id))

function _variable(obj::AbstractComponentDef, name::Symbol)
    try
        return obj.variables[name]
    catch
        error("Variable $name was not found in component $(nameof(obj))")
    end
end

variable(obj::ComponentDef, name::Symbol) = _variable(obj, name)

function variable(obj::AbstractCompositeComponentDef, name::Symbol)
    _collect_data_refs(obj)  
    
    if ! haskey(obj.namespace, name)
        error("Item $name is not present in composite component $(obj.comp_path)")
    end    

    _variable(obj, name)
end

variable(comp_id::ComponentId, var_name::Symbol) = variable(compdef(comp_id), var_name)

variable(obj::AbstractCompositeComponentDef, comp_name::Symbol, var_name::Symbol) = variable(compdef(obj, comp_name), var_name)

function variable(obj::AbstractCompositeComponentDef, comp_path::ComponentPath, var_name::Symbol)
    comp_def = find_comp(obj, comp_path)
    return variable(comp_def, var_name)
end

variable(dr::VariableDefReference) = variable(compdef(dr), nameof(dr))

has_variable(comp_def::AbstractComponentDef, name::Symbol) = haskey(comp_def.variables, name)

"""
    variable_names(md::AbstractCompositeComponentDef, comp_name::Symbol)

Return a list of all variable names for a given component `comp_name` in a model def `md`.
"""
variable_names(obj::AbstractCompositeComponentDef, comp_name::Symbol) = variable_names(compdef(obj, comp_name))

variable_names(comp_def::AbstractComponentDef) = [nameof(var) for var in variables(comp_def)]


function variable_unit(obj::AbstractCompositeComponentDef, comp_path::ComponentPath, var_name::Symbol)
    var = variable(obj, comp_path, var_name)
    return var.unit
end

function variable_unit(obj::AbstractComponentDef, name::Symbol)
    var = variable(obj, name)
    return var.unit
end

function variable_dimensions(obj::AbstractCompositeComponentDef, comp_path::ComponentPath, var_name::Symbol)
    var = variable(obj, comp_path, var_name)
    return dim_names(var)
end

function variable_dimensions(obj::AbstractComponentDef, name::Symbol)
    var = variable(obj, name)
    return dim_names(var)
end

#
# Other
#

# Return the number of timesteps a given component in a model will run for.
function getspan(obj::AbstractComponentDef, comp_name::Symbol)
    comp_def = compdef(obj, comp_name)
    return getspan(obj, comp_def)
end

function getspan(obj::AbstractCompositeComponentDef, comp_def::ComponentDef)
    first = first_period(obj, comp_def)
    last  = last_period(obj, comp_def)
    times = time_labels(obj)
    first_index = findfirst(isequal(first), times)
    last_index  = findfirst(isequal(last), times)
    return size(times[first_index:last_index])
end

#
# Model
#

function _add_anonymous_dims!(obj::AbstractCompositeComponentDef, comp_def::AbstractComponentDef)
    for (name, dim) in filter(pair -> pair[2] !== nothing, comp_def.dim_dict)
        # @info "Setting dimension $name to $dim"
        set_dimension!(obj, name, dim)
    end
end

function _set_comps!(obj::AbstractCompositeComponentDef, comps::OrderedDict{Symbol, AbstractComponentDef})
    for key in keys(components(obj))
        delete!(obj, key)
    end

    # add comps to namespace
    for (key, value) in comps
        obj[key] = value
    end
    
    dirty!(obj)
end

# Save a back-pointer to the container object
function parent!(child::AbstractComponentDef, parent::AbstractCompositeComponentDef)
    child.parent = parent
    nothing
end

# Recursively ascend the component tree structure to find the root node
get_root(node::AbstractComponentDef) = (node.parent === nothing ? node : get_root(node.parent))

const NothingInt    = Union{Nothing, Int}
const NothingSymbol = Union{Nothing, Symbol}
const ExportList    = Vector{Union{Symbol, Pair{Symbol, Symbol}}}

function _insert_comp!(obj::AbstractCompositeComponentDef, comp_def::AbstractComponentDef;
                       before::NothingSymbol=nothing, after::NothingSymbol=nothing)

    comp_name = nameof(comp_def)

    if before === nothing && after === nothing
        obj[comp_name] = comp_def   # add to namespace
    else
        new_comps = OrderedDict{Symbol, AbstractComponentDef}()

        if before !== nothing
            if ! has_comp(obj, before)
                error("Component to add before ($before) does not exist")
            end

            for (k, v) in components(obj)
                if k == before
                    new_comps[comp_name] = comp_def
                end
                new_comps[k] = v
            end

        else    # after !== nothing, since we've handled all other possibilities above
            if ! has_comp(obj, after)
                error("Component to add before ($before) does not exist")
            end

            for (k, v) in components(obj)
                new_comps[k] = v
                if k == after
                    new_comps[comp_name] = comp_def
                end
            end
        end

        _set_comps!(obj, new_comps)
    end

    comp_path!(comp_def, obj)
    # @info "parent obj comp_path: $(printable(obj.comp_path))"
    # @info "inserted comp's path: $(comp_def.comp_path)"
    dirty!(obj)

    nothing
end

"""
Return True if time Dimension `outer` contains `inner`.
"""
function time_contains(outer::Dimension, inner::Dimension)
    outer_idx = keys(outer)
    inner_idx = keys(inner)

    return outer_idx[1] <= inner_idx[1] && outer_idx[end] >= inner_idx[end]
end

function _find_var_par(parent::AbstractCompositeComponentDef, comp_def::AbstractComponentDef,
                       comp_name::Symbol, datum_name::Symbol)
    path = ComponentPath(parent.comp_path, comp_name)
    root = get_root(parent)

    root === nothing && error("Component $(parent.comp_id) does not have a root")

    # @info "comp path: $path, datum_name: $datum_name"

    # TBD: should be obviated by namespace
    if is_composite(comp_def)
        # find and cache locally exported vars & pars
        variables(comp_def)
        parameters(comp_def)
    end

    if has_variable(comp_def, datum_name)
        return VariableDefReference(datum_name, root, path)
    end

    if has_parameter(comp_def, datum_name)
        return ParameterDefReference(datum_name, root, path)
    end

    error("Component $(comp_def.comp_id) does not have a data item named $datum_name")
end

"""
    propagate_time(obj::AbstractComponentDef, t::Dimension)

Propagate a time dimension down through the comp def tree.
"""
function propagate_time(obj::AbstractComponentDef, t::Dimension)
    set_dimension!(obj, :time, t)
    
    obj.first = firstindex(t)
    obj.last  = lastindex(t)

    for c in compdefs(obj)      # N.B. compdefs returns empty list for leaf nodes
        propagate_time(c, t)
    end
end

"""
    add_comp!(obj::AbstractCompositeComponentDef, comp_def::AbstractComponentDef,
              comp_name::Symbol=comp_def.comp_id.comp_name;
              exports=nothing, first=nothing, last=nothing, before=nothing, after=nothing)

Add the component indicated by `comp_def` to the composite components indicated by `obj`. The component
is added at the end of the list unless one of the keywords, `first`, `last`, `before`, `after`. Note that
a copy of `comp_def` is created and inserted into the composite under the given `comp_name`.
The `exports` arg identifies which vars/pars to make visible to the next higher composite level, and with
what names. If `nothing`, everything is exported. The first element of a pair indicates the symbol to export
from comp_def to the composite, the second element allows this var/par to have a new name in the composite.
A symbol alone means to use the name unchanged, i.e., [:X, :Y] implies [:X => :X, :Y => :Y]

Note: `first` and `last` keywords are currently disabled.
"""
function add_comp!(obj::AbstractCompositeComponentDef, comp_def::AbstractComponentDef,
                   comp_name::Symbol=comp_def.comp_id.comp_name;
                   exports=nothing,  # TBD: deprecated
                   first::NothingInt=nothing, last::NothingInt=nothing,
                   before::NothingSymbol=nothing, after::NothingSymbol=nothing)

    if first !== nothing || last !== nothing
        @warn "add_comp!: Keyword arguments 'first' and 'last' are currently disabled."
        first = last = nothing
    end

    # When adding composites to another composite, we disallow setting first and last periods.
    if is_composite(comp_def) && (first !== nothing || last !== nothing)
        error("Cannot set first or last period when adding a composite component: $(comp_def.comp_id)")
    end

    # Check if component being added already exists
    has_comp(obj, comp_name) && error("Cannot add two components of the same name ($comp_name)")

    # check time constraints if the time dimension has been set
    if has_dim(obj, :time)
        # error("Cannot add component to composite without first setting time dimension.")

        # check that first and last are within the model's time index range
        time_index = time_labels(obj)

        if first !== nothing && first < time_index[1]
            error("Cannot add component $comp_name with first time before first of model's time index range.")
        end

        if last !== nothing && last > time_index[end]
            error("Cannot add component $comp_name with last time after end of model's time index range.")
        end

        if before !== nothing && after !== nothing
            error("Cannot specify both 'before' and 'after' parameters")
        end

        propagate_time(comp_def, dimension(obj, :time))
    end

    # Copy the original so we don't step on other uses of this comp
    comp_def = deepcopy(comp_def)
    comp_def.name = comp_name
    parent!(comp_def, obj)

    _set_run_period!(comp_def, first, last)
    _add_anonymous_dims!(obj, comp_def)
    _insert_comp!(obj, comp_def, before=before, after=after)

    # Set parameters to any specified defaults, but only for leaf components
    if is_leaf(comp_def)
        for param in parameters(comp_def)
            if param.default !== nothing
                x = printable(obj === nothing ? "obj==nothing" : obj.comp_id)
                # @info "add_comp! calling set_param!($x, $comp_name, $(nameof(param)), $(param.default))"
                set_param!(obj, comp_name, nameof(param), param.default)
            end
        end
    end

    # Handle special case of adding to a ModelDef, which isn't done with @defcomposite,
    # which calls import_params after adding all components and explicit imports.
    obj isa AbstractModelDef && import_params(obj)

    # Return the comp since it's a copy of what was passed in
    return comp_def
end

"""
    add_comp!(obj::CompositeComponentDef, comp_id::ComponentId; comp_name::Symbol=comp_id.comp_name,
        exports=nothing, first=nothing, last=nothing, before=nothing, after=nothing)

Add the component indicated by `comp_id` to the composite component indicated by `obj`. The component
is added at the end of the list unless one of the keywords, `first`, `last`, `before`, `after`. If the
`comp_name` differs from that in the `comp_def`, a copy of `comp_def` is made and assigned the new name.

Note: `first` and `last` keywords are currently disabled.
"""
function add_comp!(obj::AbstractCompositeComponentDef, comp_id::ComponentId,
                   comp_name::Symbol=comp_id.comp_name;
                   exports=nothing,
                   first::NothingInt=nothing, last::NothingInt=nothing,
                   before::NothingSymbol=nothing, after::NothingSymbol=nothing)
    # println("Adding component $comp_id as :$comp_name")
    add_comp!(obj, compdef(comp_id), comp_name,
              exports=exports, first=first, last=last, before=before, after=after)
end

"""
    replace_comp!(obj::CompositeComponentDef, comp_id::ComponentId, comp_name::Symbol=comp_id.comp_name;
        first::NothingInt=nothing, last::NothingInt=nothing,
        before::NothingSymbol=nothing, after::NothingSymbol=nothing,
        reconnect::Bool=true)

Replace the component with name `comp_name` in composite component definition `obj` with the
component `comp_id` using the same name. The component is added in the same position as the
old component, unless one of the keywords `before` or `after` is specified. The component is
added with the same first and last values, unless the keywords `first` or `last` are specified.
Optional boolean argument `reconnect` with default value `true` indicates whether the existing
parameter connections should be maintained in the new component. Returns the added comp def.

Note: `first` and `last` keywords are currently disabled.
"""
function replace_comp!(obj::AbstractCompositeComponentDef, comp_id::ComponentId,
                       comp_name::Symbol=comp_id.comp_name;
                       first::NothingInt=nothing, last::NothingInt=nothing,
                       before::NothingSymbol=nothing, after::NothingSymbol=nothing,
                       reconnect::Bool=true)

    if first !== nothing || last !== nothing
        @warn "replace_comp!: Keyword arguments 'first' and 'last' are currently disabled."
        first = last = nothing
    end

    if ! has_comp(obj, comp_name)
        error("Cannot replace '$comp_name'; component not found in model.")
    end

    # Get original position if neither before nor after are specified
    if before === nothing && after === nothing
        comps = collect(compkeys(obj))
        n = length(comps)
        if n > 1
            idx = findfirst(isequal(comp_name), comps)
            if idx == n
                after = comps[idx - 1]
            else
                before = comps[idx + 1]
            end
        end
    end

    # Get original first and last if new run period not specified
    old_comp = compdef(obj, comp_name)
    first = first === nothing ? old_comp.first : first
    last  = last  === nothing ? old_comp.last  : last

    if reconnect
        new_comp = compdef(comp_id)

        function _compare_datum(dict1, dict2)
            set1 = Set([(k, v.datatype, v.dim_names) for (k, v) in dict1])
            set2 = Set([(k, v.datatype, v.dim_names) for (k, v) in dict2])
            return set1 >= set2
        end

        # Check incoming parameters
        incoming_params = map(ipc -> ipc.dst_par_name, internal_param_conns(obj, comp_name))
        old_params = filter(pair -> pair.first in incoming_params, old_comp.parameters)
        new_params = new_comp.parameters
        if !_compare_datum(new_params, old_params)
            error("Cannot replace and reconnect; new component does not contain the necessary parameters.")
        end

        # Check outgoing variables
        _get_name(obj, name) = nameof(compdef(obj, :first))
        outgoing_vars = map(ipc -> ipc.src_var_name,
                            filter(ipc -> nameof(compdef(obj, ipc.src_comp_path)) == comp_name, internal_param_conns(obj)))
        old_vars = filter(pair -> pair.first in outgoing_vars, old_comp.variables)
        new_vars = new_comp.variables
        if !_compare_datum(new_vars, old_vars)
            error("Cannot replace and reconnect; new component does not contain the necessary variables.")
        end

        # Check external parameter connections
        remove = []
        for epc in external_param_conns(obj, comp_name)
            param_name = epc.param_name
            if ! haskey(new_params, param_name)  # TODO: is this the behavior we want? don't error in this case? just (warn)?
                @debug "Removing external parameter connection from component $comp_name; parameter $param_name no longer exists in component."
                push!(remove, epc)
            else
                old_p = old_comp.parameters[param_name]
                new_p = new_params[param_name]
                if new_p.dim_names != old_p.dim_names
                    error("Cannot replace and reconnect; parameter $param_name in new component has different dimensions.")
                end
                if new_p.datatype != old_p.datatype
                    error("Cannot replace and reconnect; parameter $param_name in new component has different datatype.")
                end
            end
        end
        filter!(epc -> !(epc in remove), external_param_conns(obj))

        # Delete the old component from composite, leaving the existing parameter connections
        delete!(obj.namespace, comp_name)
    else
        # Delete the old component and all its internal and external parameter connections
        delete!(obj, comp_name)
    end

    # Re-add
<<<<<<< HEAD
    return add_comp!(obj, comp_id, comp_name; before=before, after=after) # first=first, last=last, 
=======
    add_comp!(md, comp_id, comp_name; first=first, last=last, before=before, after=after)

end

"""
    copy_comp_def(comp_def::ComponentDef, comp_name::Symbol)

Create a mostly-shallow copy of `comp_def` (named `comp_name`), but make a deep copy of its
ComponentId so we can rename the copy without affecting the original.
"""
function copy_comp_def(comp_def::ComponentDef, comp_name::Symbol)
    comp_id = comp_def.comp_id
    obj     = ComponentDef(comp_id)

    # Use the comp_id as is, since this identifies the run_timestep function, but
    # use an alternate name to reference it in the model's component list.
    obj.name = comp_name

    obj.variables  = comp_def.variables
    obj.parameters = comp_def.parameters
    obj.dimensions = comp_def.dimensions
    obj.first      = comp_def.first
    obj.last       = comp_def.last

    return obj
end

"""
    copy_external_params(md::ModelDef)

Make copies of ModelParameter subtypes representing external parameters of model `md`. 
This is used both in the copy() function below, and in the simulation subsystem 
to restore values between trials.

"""
function copy_external_params(md::ModelDef)
    external_params = Dict{Symbol, ModelParameter}(key => copy(obj) for (key, obj) in md.external_params)
    return external_params
end

Base.copy(obj::ScalarModelParameter{T}) where T = ScalarModelParameter{T}(copy(obj.value))

Base.copy(obj::ScalarModelParameter{T}) where T <: Union{Symbol, AbstractString} = ScalarModelParameter{T}(obj.value)

Base.copy(obj::ArrayModelParameter{T})  where T = ArrayModelParameter{T}(copy(obj.values), obj.dimensions)

function Base.copy(obj::TimestepVector{T_ts, T}) where {T_ts, T}
    return TimestepVector{T_ts, T}(copy(obj.data))
end

function Base.copy(obj::TimestepMatrix{T_ts, T, ti}) where {T_ts, T, ti}
    return TimestepMatrix{T_ts, T, ti}(copy(obj.data))
end

function Base.copy(obj::TimestepArray{T_ts, T, N, ti}) where {T_ts, T, N, ti}
    return TimestepArray{T_ts, T, N, ti}(copy(obj.data))
end

"""
    copy(md::ModelDef)

Create a copy of a ModelDef `md` object that is not entirely shallow, nor completely deep.
The aim is to copy the full structure, reusing references to immutable elements.
"""
function Base.copy(md::ModelDef)
    mdcopy = ModelDef(md.number_type)
    mdcopy.module_name = md.module_name
    
    merge!(mdcopy.comp_defs, md.comp_defs)
    
    mdcopy.dimensions = deepcopy(md.dimensions)

    # These are vectors of immutable structs, so we can (shallow) copy them safely
    mdcopy.internal_param_conns = copy(md.internal_param_conns)
    mdcopy.external_param_conns = copy(md.external_param_conns)

    # Names of external params that the ConnectorComps will use as their :input2 parameters.
    mdcopy.backups = copy(md.backups)
    mdcopy.external_params = copy_external_params(md)

    mdcopy.sorted_comps = md.sorted_comps === nothing ? nothing : copy(md.sorted_comps)    
    
    mdcopy.is_uniform = md.is_uniform

    return mdcopy
>>>>>>> 9e9a0874
end<|MERGE_RESOLUTION|>--- conflicted
+++ resolved
@@ -553,27 +553,15 @@
                 first = first_period(obj, comp_def)
                 first === nothing && @warn "set_param!: first === nothing"
 
-<<<<<<< HEAD
                 if isuniform(obj)
                     stepsize = step_size(obj)
-                    values = TimestepArray{FixedTimestep{first, stepsize}, T, num_dims}(value)
+                    values = TimestepArray{FixedTimestep{first, stepsize}, T, num_dims, ti}(value)
                 else
                     times = time_labels(obj)
                     #use the first from the comp_def
                     first_index = findfirst(isequal(first), times)
-                    values = TimestepArray{VariableTimestep{(times[first_index:end]...,)}, T, num_dims}(value)
+                    values = TimestepArray{VariableTimestep{(times[first_index:end]...,)}, T, num_dims, ti}(value)
                 end
-=======
-                if isuniform(md)
-                    _, stepsize = first_and_step(md)
-                    values = TimestepArray{FixedTimestep{first, stepsize}, T, num_dims, ti}(value)
-                else
-                    times = time_labels(md)  
-                    #use the first from the comp_def 
-                    first_index = findfirst(isequal(first), times)                
-                    values = TimestepArray{VariableTimestep{(times[first_index:end]...,)}, T, num_dims, ti}(value)
-                end 
->>>>>>> 9e9a0874
             end
         else
             values = value
@@ -1039,93 +1027,5 @@
     end
 
     # Re-add
-<<<<<<< HEAD
     return add_comp!(obj, comp_id, comp_name; before=before, after=after) # first=first, last=last, 
-=======
-    add_comp!(md, comp_id, comp_name; first=first, last=last, before=before, after=after)
-
-end
-
-"""
-    copy_comp_def(comp_def::ComponentDef, comp_name::Symbol)
-
-Create a mostly-shallow copy of `comp_def` (named `comp_name`), but make a deep copy of its
-ComponentId so we can rename the copy without affecting the original.
-"""
-function copy_comp_def(comp_def::ComponentDef, comp_name::Symbol)
-    comp_id = comp_def.comp_id
-    obj     = ComponentDef(comp_id)
-
-    # Use the comp_id as is, since this identifies the run_timestep function, but
-    # use an alternate name to reference it in the model's component list.
-    obj.name = comp_name
-
-    obj.variables  = comp_def.variables
-    obj.parameters = comp_def.parameters
-    obj.dimensions = comp_def.dimensions
-    obj.first      = comp_def.first
-    obj.last       = comp_def.last
-
-    return obj
-end
-
-"""
-    copy_external_params(md::ModelDef)
-
-Make copies of ModelParameter subtypes representing external parameters of model `md`. 
-This is used both in the copy() function below, and in the simulation subsystem 
-to restore values between trials.
-
-"""
-function copy_external_params(md::ModelDef)
-    external_params = Dict{Symbol, ModelParameter}(key => copy(obj) for (key, obj) in md.external_params)
-    return external_params
-end
-
-Base.copy(obj::ScalarModelParameter{T}) where T = ScalarModelParameter{T}(copy(obj.value))
-
-Base.copy(obj::ScalarModelParameter{T}) where T <: Union{Symbol, AbstractString} = ScalarModelParameter{T}(obj.value)
-
-Base.copy(obj::ArrayModelParameter{T})  where T = ArrayModelParameter{T}(copy(obj.values), obj.dimensions)
-
-function Base.copy(obj::TimestepVector{T_ts, T}) where {T_ts, T}
-    return TimestepVector{T_ts, T}(copy(obj.data))
-end
-
-function Base.copy(obj::TimestepMatrix{T_ts, T, ti}) where {T_ts, T, ti}
-    return TimestepMatrix{T_ts, T, ti}(copy(obj.data))
-end
-
-function Base.copy(obj::TimestepArray{T_ts, T, N, ti}) where {T_ts, T, N, ti}
-    return TimestepArray{T_ts, T, N, ti}(copy(obj.data))
-end
-
-"""
-    copy(md::ModelDef)
-
-Create a copy of a ModelDef `md` object that is not entirely shallow, nor completely deep.
-The aim is to copy the full structure, reusing references to immutable elements.
-"""
-function Base.copy(md::ModelDef)
-    mdcopy = ModelDef(md.number_type)
-    mdcopy.module_name = md.module_name
-    
-    merge!(mdcopy.comp_defs, md.comp_defs)
-    
-    mdcopy.dimensions = deepcopy(md.dimensions)
-
-    # These are vectors of immutable structs, so we can (shallow) copy them safely
-    mdcopy.internal_param_conns = copy(md.internal_param_conns)
-    mdcopy.external_param_conns = copy(md.external_param_conns)
-
-    # Names of external params that the ConnectorComps will use as their :input2 parameters.
-    mdcopy.backups = copy(md.backups)
-    mdcopy.external_params = copy_external_params(md)
-
-    mdcopy.sorted_comps = md.sorted_comps === nothing ? nothing : copy(md.sorted_comps)    
-    
-    mdcopy.is_uniform = md.is_uniform
-
-    return mdcopy
->>>>>>> 9e9a0874
 end