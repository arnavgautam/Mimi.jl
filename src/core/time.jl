--- conflicted
+++ resolved
@@ -193,11 +193,6 @@
 end
 
 const AnyIndex = Union{Int, Vector{Int}, Tuple, Colon, OrdinalRange}
-
-<<<<<<< HEAD
-=======
-# TBD: can it be reduced to this?
-# const AnyIndex = Union{Int, AbstractRange}
 
 # Helper function for getindex; throws a MissingException if data is missing, otherwise returns data
 function _missing_data_check(data)
@@ -226,7 +221,6 @@
 	end
 end
 
->>>>>>> c1473ed3
 #
 # 3b. TimestepVector
 #
