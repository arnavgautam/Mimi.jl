--- conflicted
+++ resolved
@@ -175,13 +175,8 @@
             
             if isuniform(obj)
                 # use the first from the comp_def not the ModelDef
-<<<<<<< HEAD
                 stepsize = step_size(obj)
-                values = TimestepArray{FixedTimestep{first, stepsize}, T, dim_count}(backup)
-=======
-                _, stepsize = first_and_step(md)
                 values = TimestepArray{FixedTimestep{first, stepsize}, T, dim_count, ti}(backup)
->>>>>>> 9e9a0874
             else
                 times = time_labels(obj)
                 # use the first from the comp_def 
@@ -410,18 +405,11 @@
 function set_external_param!(obj::AbstractCompositeComponentDef, name::Symbol, 
                              value::Union{AbstractArray, AbstractRange, Tuple}; 
                              param_dims::Union{Nothing,Array{Symbol}} = nothing)
-<<<<<<< HEAD
-    if param_dims[1] == :time   
+    ti = get_time_index_position(param_dims)
+    if ti != nothing
         value = convert(Array{number_type(obj)}, value)
         num_dims = length(param_dims)
-        values = get_timestep_array(obj, eltype(value), num_dims, value)      
-=======
-    ti = get_time_index_position(param_dims)
-    if ti != nothing
-        value = convert(Array{md.number_type}, value)
-        num_dims = length(param_dims)
-        values = get_timestep_array(md, eltype(value), num_dims, ti, value)      
->>>>>>> 9e9a0874
+        values = get_timestep_array(obj, eltype(value), num_dims, ti, value)      
     else
         values = value
     end
@@ -559,15 +547,10 @@
         if param.values isa TimestepArray 
             T = eltype(value)
             N = length(size(value))
-<<<<<<< HEAD
-            new_timestep_array = get_timestep_array(obj, T, N, value)
+            ti = get_time_index_position(param)
+            new_timestep_array = get_timestep_array(obj, T, N, ti, value)
             set_external_param!(obj, name, ArrayModelParameter(new_timestep_array, dim_names(param)))
 
-=======
-            ti = get_time_index_position(param)
-            new_timestep_array = get_timestep_array(md, T, N, ti, value)
-            md.external_params[name] = ArrayModelParameter(new_timestep_array, param.dimensions)
->>>>>>> 9e9a0874
         elseif raise_error
             error("Cannot update timesteps; parameter $name is not a TimestepArray.")
         else
