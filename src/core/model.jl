#
# User facing struct that unifies a ModelDef and a ModelInstance and delegates
# function calls to one or the other as appropriate.
#
using MacroTools

"""
    modeldef(m)

Return the `ModelDef` contained by Model `m`.
"""
modeldef(m::Model) = m.md

modelinstance(m::Model) = m.mi
modelinstance_def(m::Model) = modeldef(modelinstance(m))

is_built(m::Model) = !(dirty(m.md) || modelinstance(m) === nothing)

@delegate compinstance(m::Model, name::Symbol) => mi
@delegate has_comp(m::Model, name::Symbol) => md

@delegate number_type(m::Model) => md

@delegate internal_param_conns(m::Model) => md
@delegate external_param_conns(m::Model) => md

@delegate external_params(m::Model) => md
@delegate external_param(m::Model, name::Symbol; missing_ok=false) => md

@delegate connected_params(m::Model, comp_name::Symbol) => md
@delegate unconnected_params(m::Model) => md

@delegate add_connector_comps(m::Model) => md

"""
    connect_param!(m::Model, dst_comp_path::ComponentPath, dst_par_name::Symbol, src_comp_path::ComponentPath, 
        src_var_name::Symbol, backup::Union{Nothing, Array}=nothing; ignoreunits::Bool=false, offset::Int=0)

Bind the parameter `dst_par_name` of one component `dst_comp_path` of model `md`
to a variable `src_var_name` in another component `src_comp_path` of the same model
using `backup` to provide default values and the `ignoreunits` flag to indicate the need
to check match units between the two.  The `offset` argument indicates the offset
between the destination and the source ie. the value would be `1` if the destination 
component parameter should only be calculated for the second timestep and beyond.
"""
@delegate connect_param!(m::Model, 
                         dst_comp_path::ComponentPath, dst_par_name::Symbol, 
                         src_comp_path::ComponentPath, src_var_name::Symbol, 
                         backup::Union{Nothing, Array}=nothing; 
                         ignoreunits::Bool=false, offset::Int=0) => md

@delegate connect_param!(m::Model, 
                         dst_comp_name::Symbol, dst_par_name::Symbol, 
                         src_comp_name::Symbol, src_var_name::Symbol,
                         backup::Union{Nothing, Array}=nothing; 
                         ignoreunits::Bool=false, offset::Int=0) => md

"""
    connect_param!(m::Model, dst::Pair{Symbol, Symbol}, src::Pair{Symbol, Symbol}, backup::Array; ignoreunits::Bool=false)

Bind the parameter `dst[2]` of one component `dst[1]` of model `md`
to a variable `src[2]` in another component `src[1]` of the same model
using `backup` to provide default values and the `ignoreunits` flag to indicate the need
to check match units between the two.  The `offset` argument indicates the offset
between the destination and the source ie. the value would be `1` if the destination 
component parameter should only be calculated for the second timestep and beyond.

"""
function connect_param!(m::Model, dst::Pair{Symbol, Symbol}, src::Pair{Symbol, Symbol}, 
                           backup::Union{Nothing, Array}=nothing; 
                           ignoreunits::Bool=false, offset::Int=0)
    connect_param!(m.md, dst[1], dst[2], src[1], src[2], backup; ignoreunits=ignoreunits, offset=offset)
end

@delegate disconnect_param!(m::Model, comp_path::ComponentPath, param_name::Symbol) => md
@delegate disconnect_param!(m::Model, comp_name::Symbol, param_name::Symbol) => md

@delegate set_external_param!(m::Model, name::Symbol, value::ModelParameter) => md

@delegate set_external_param!(m::Model, name::Symbol, value::Number; 
                              param_dims::Union{Nothing,Array{Symbol}} = nothing) => md

@delegate set_external_param!(m::Model, name::Symbol, value::Union{AbstractArray, AbstractRange, Tuple}; 
                              param_dims::Union{Nothing,Array{Symbol}} = nothing) => md

@delegate add_internal_param_conn!(m::Model, conn::InternalParameterConnection) => md

# @delegate doesn't handle the 'where T' currently. This is the only instance of it for now...
function set_leftover_params!(m::Model, parameters::Dict{T, Any}) where T
    set_leftover_params!(m.md, parameters)
end

"""
    update_param!(m::Model, name::Symbol, value; update_timesteps = false)

Update the `value` of an external model parameter in model `m`, referenced by 
`name`. Optional boolean argument `update_timesteps` with default value `false` 
indicates whether to update the time keys associated with the parameter values 
to match the model's time index.
"""
@delegate update_param!(m::Model, name::Symbol, value; update_timesteps = false) => md

"""
    update_params!(m::Model, parameters::Dict{T, Any}; update_timesteps = false) where T

For each (k, v) in the provided `parameters` dictionary, `update_param!`` 
is called to update the external parameter by name k to value v, with optional 
Boolean argument update_timesteps. Each key k must be a symbol or convert to a
symbol matching the name of an external parameter that already exists in the 
model definition.
"""
@delegate update_params!(m::Model, parameters::Dict; update_timesteps = false) => md

"""
    add_comp!(m::Model, comp_id::ComponentId; comp_name::Symbol=comp_id.comp_name;
              exports=nothing, first=nothing, last=nothing, before=nothing, after=nothing)

Add the component indicated by `comp_id` to the model indicated by `m`. The component is added at the end of 
the list unless one of the keywords, `first`, `last`, `before`, `after`. If the `comp_name`
differs from that in the `comp_id`, a copy of `comp_id` is made and assigned the new name.
"""
function add_comp!(m::Model, comp_id::ComponentId, comp_name::Symbol=comp_id.comp_name; kwargs...)
    comp_def = add_comp!(m.md, comp_id, comp_name; kwargs...)
    return ComponentReference(m.md, comp_name)
end

function add_comp!(m::Model, comp_def::ComponentDef, comp_name::Symbol=comp_def.comp_id.comp_name; kwargs...)
    return add_comp!(m, comp_def.comp_id, comp_name; kwargs...)
end

function add_comp!(m::Model, comp_def::ComponentDef, comp_name::Symbol=comp_def.comp_id.comp_name;
                      first=nothing, last=nothing, before=nothing, after=nothing)
    add_comp!(m.md, comp_def, comp_name; first=first, last=last, before=before, after=after)
    decache(m)
    return ComponentReference(m, comp_name)
end

"""
    replace_comp!(m::Model, comp_id::ComponentId, comp_name::Symbol=comp_id.comp_name;
        first::NothingSymbol=nothing, last::NothingSymbol=nothing,
        before::NothingSymbol=nothing, after::NothingSymbol=nothing,
        reconnect::Bool=true)
        
Replace the component with name `comp_name` in model `m` with the component
`comp_id` using the same name.  The component is added in the same position as 
the old component, unless one of the keywords `before` or `after` is specified.
The component is added with the same first and last values, unless the keywords 
`first` or `last` are specified. Optional boolean argument `reconnect` with 
default value `true` indicates whether the existing parameter connections 
should be maintained in the new component.  
"""
function replace_comp!(m::Model, comp_id::ComponentId, comp_name::Symbol=comp_id.comp_name; kwargs...)
    comp_def = replace_comp!(m.md, comp_id, comp_name; kwargs...)
    return ComponentReference(m.md, comp_name)
end

function replace_comp!(m::Model, comp_def::ComponentDef, comp_name::Symbol=comp_def.comp_id.comp_name; kwargs...)
    return replace_comp!(m, comp_def.comp_id, comp_name; kwargs...)
end

<<<<<<< HEAD
@delegate ComponentReference(m::Model, name::Symbol) => md
=======
function replace_comp!(m::Model, comp_def::ComponentDef, comp_name::Symbol=comp_def.comp_id.comp_name;
                           first::NothingSymbol=nothing, last::NothingSymbol=nothing,
                           before::NothingSymbol=nothing, after::NothingSymbol=nothing,
                           reconnect::Bool=true)
    replace_comp!(m, comp_def.comp_id, comp_name; first=first, last=last, before=before, after=after, reconnect=reconnect)
end
>>>>>>> 37f84f02

"""
    components(m::Model)

Return an iterator on the components in a model's model instance.
"""
@delegate components(m::Model) => mi

@delegate compdefs(m::Model) => md

@delegate compdef(m::Model, comp_name::Symbol) => md

@delegate numcomponents(m::Model) => md

@delegate first_and_step(m::Model) => md

@delegate time_labels(m::Model) => md

# Return the number of timesteps a given component in a model will run for.
@delegate getspan(m::Model, comp_name::Symbol) => md

"""
    datumdef(comp_def::ComponentDef, item::Symbol)

Return a DatumDef for `item` in the given component `comp_def`.
"""
function datumdef(comp_def::ComponentDef, item::Symbol)
    if has_variable(comp_def, item)
        return variable(comp_def, item)

    elseif has_parameter(comp_def, item)
        return parameter(comp_def, item)
    else
        error("Cannot access data item; :$item is not a variable or a parameter in component $(comp_def.comp_id).")
    end
end

datumdef(m::Model, comp_name::Symbol, item::Symbol) = datumdef(compdef(m.md, comp_name), item)

"""
    dim_names(m::Model, comp_name::Symbol, datum_name::Symbol)

Return the dimension names for the variable or parameter `datum_name`
in the given component `comp_name` in model `m`.
"""
dim_names(m::Model, comp_name::Symbol, datum_name::Symbol) = dim_names(compdef(m, comp_name), datum_name)

@delegate dimension(m::Model, dim_name::Symbol) => md

# Allow access of the form my_model[:grosseconomy, :tfp]
@delegate Base.getindex(m::Model, comp_name::Symbol, datum_name::Symbol) => mi

"""
    dim_count(m::Model, dim_name::Symbol)
    
Return the size of index `dim_name` in model `m`.
"""
@delegate dim_count(m::Model, dim_name::Symbol) => md
@delegate dim_counts(m::Model, dims::Vector{Symbol}) => md
@delegate dim_count_dict(m::Model) => md

"""
    dim_keys(m::Model, dim_name::Symbol)
    
Return keys for dimension `dim-name` in model `m`.
"""
@delegate dim_keys(m::Model, dim_name::Symbol) => md
"""
    dim_key_dict(m::Model)
    
Return a dict of dimension keys for all dimensions in model `m`.
"""
@delegate dim_key_dict(m::Model) => md
"""
    dim_values(m::Model, name::Symbol)
    
Return values for dimension `name` in Model `m`.
"""
@delegate dim_values(m::Model, name::Symbol) => md
"""
    dim_value_dict(m::Model)
    
Return a dictionary of the values of all dimensions in Model `m`.
"""
@delegate dim_value_dict(m::Model) => md
"""
    set_dimension!(m::Model, name::Symbol, keys::Union{Vector, Tuple, AbstractRange})

Set the values of `m` dimension `name` to integers 1 through `count`, if `keys`` is
an integer; or to the values in the vector or range if `keys`` is either of those types.
"""
@delegate set_dimension!(m::Model, name::Symbol, keys::Union{Int, Vector, Tuple, AbstractRange}) => md

@delegate set_run_period!(m::Model, first, last) => md

@delegate check_parameter_dimensions(m::Model, value::AbstractArray, dims::Vector, name::Symbol) => md

@delegate parameter_names(m::Model, comp_name::Symbol) => md

@delegate parameter_dimensions(m::Model, comp_name::Symbol, param_name::Symbol) => md

@delegate parameter_unit(m::Model, comp_name::Symbol, param_name::Symbol) => md

parameter(m::Model, comp_def::ComponentDef, param_name::Symbol) = parameter(comp_def, param_name)

parameter(m::Model, comp_name::Symbol, param_name::Symbol) = parameter(m, compdef(m, comp_name), param_name)

"""
    parameters(m::Model, comp_name::Symbol)

Return a list of the parameter definitions for `comp_name` in model `m`.
"""
parameters(m::Model, comp_name::Symbol) = parameters(compdef(m, comp_name))

variable(m::Model, comp_name::Symbol, var_name::Symbol) = variable(compdef(m, comp_name), var_name)

@delegate variable_unit(m::Model, comp_path::ComponentPath, var_name::Symbol) => md

@delegate variable_dimensions(m::Model, comp_path::ComponentPath, var_name::Symbol) => md

"""
    variables(m::Model, comp_name::Symbol)

Return an iterator on the variable definitions for `comp_name` in model `m`.
"""
variables(m::Model, comp_name::Symbol) = variables(compdef(m, comp_name))

@delegate variable_names(m::Model, comp_name::Symbol) => md

"""
    set_external_array_param!(m::Model, name::Symbol, value::Union{AbstractArray, TimestepArray}, dims)

Add a one or two dimensional (optionally, time-indexed) array parameter `name` 
with value `value` to the model `m`.
"""
@delegate set_external_array_param!(m::Model, name::Symbol, value::Union{AbstractArray, TimestepArray}, dims) => md

"""
    set_external_scalar_param!(m::Model, name::Symbol, value::Any)

Add a scalar type parameter `name` with value `value` to the model `m`.
"""
@delegate set_external_scalar_param!(m::Model, name::Symbol, value::Any) => md

"""
    delete!(m::Model, component::Symbol

Delete a `component`` by name from a model `m`'s ModelDef, and nullify the ModelInstance.
"""
@delegate Base.delete!(m::Model, comp_name::Symbol) => md

"""
    set_param!(m::Model, comp_name::Symbol, name::Symbol, value, dims=nothing)

Set the parameter of a component `comp_name` in a model `m` to a given `value`. 
The `value` can by a scalar, an array, or a NamedAray. Optional argument 'dims' 
is a list of the dimension names of the provided data, and will be used to check 
that they match the model's index labels.
"""
@delegate set_param!(m::Model, comp_name::Symbol, param_name::Symbol, value, dims=nothing) => md

"""
    set_param!(m::Model, path::AbstractString, param_name::Symbol, value, dims=nothing)

Set a parameter for a component with the given relative path (as a string), in which "/x" means the
component with name `:x` beneath `m.md`. If the path does not begin with "/", it is treated as 
relative to `m.md`, which at the top of the hierarchy, produces the same result as starting with "/".
"""
@delegate set_param!(m::Model, path::AbstractString, param_name::Symbol, value, dims=nothing) => md

"""
    run(m::Model)

Run model `m` once.
"""
function Base.run(m::Model; ntimesteps::Int=typemax(Int), rebuild::Bool=false,
                  dim_keys::Union{Nothing, Dict{Symbol, Vector{T} where T <: DimensionKeyTypes}}=nothing)
    if numcomponents(m) == 0
        error("Cannot run a model with no components.")
    end

    if (rebuild || ! is_built(m))
        build(m)
    end

    # println("Running model...")
    mi = modelinstance(m)
    run(mi, ntimesteps, dim_keys)
    nothing
end<|MERGE_RESOLUTION|>--- conflicted
+++ resolved
@@ -158,16 +158,7 @@
     return replace_comp!(m, comp_def.comp_id, comp_name; kwargs...)
 end
 
-<<<<<<< HEAD
 @delegate ComponentReference(m::Model, name::Symbol) => md
-=======
-function replace_comp!(m::Model, comp_def::ComponentDef, comp_name::Symbol=comp_def.comp_id.comp_name;
-                           first::NothingSymbol=nothing, last::NothingSymbol=nothing,
-                           before::NothingSymbol=nothing, after::NothingSymbol=nothing,
-                           reconnect::Bool=true)
-    replace_comp!(m, comp_def.comp_id, comp_name; first=first, last=last, before=before, after=after, reconnect=reconnect)
-end
->>>>>>> 37f84f02
 
 """
     components(m::Model)
