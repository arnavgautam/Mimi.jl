--- conflicted
+++ resolved
@@ -365,9 +365,6 @@
     mi = modelinstance(m)
     run(mi, ntimesteps, dim_keys)
     nothing
-<<<<<<< HEAD
-end
-=======
 end
 
 function _show(io::IO, obj::Model, which::Symbol)
@@ -408,5 +405,4 @@
 
 Base.show(io::IO, obj::Model) = _show(io, obj, :short)
 
-Base.show(io::IO, ::MIME"text/plain", obj::Model) = _show(io, obj, :short)
->>>>>>> 9e9a0874
+Base.show(io::IO, ::MIME"text/plain", obj::Model) = _show(io, obj, :short)