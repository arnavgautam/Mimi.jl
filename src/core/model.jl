--- conflicted
+++ resolved
@@ -49,7 +49,7 @@
 
 """
     connect_param!(m::Model, dst_comp_name::Symbol, dst_par_name::Symbol, src_comp_name::Symbol, 
-        src_var_name::Symbol, backup::Union{Void, Array}=nothing; ignoreunits::Bool=false, offset::Int=0)
+        src_var_name::Symbol, backup::Union{Nothing, Array}=nothing; ignoreunits::Bool=false, offset::Int=0)
 
 Bind the parameter `dst_par_name` of one component `dst_comp_name` of model `md`
 to a variable `src_var_name` in another component `src_comp_name` of the same model
@@ -60,13 +60,9 @@
 """
 function connect_param!(m::Model, dst_comp_name::Symbol, dst_par_name::Symbol, 
                            src_comp_name::Symbol, src_var_name::Symbol, 
-<<<<<<< HEAD
-                           backup::Union{Nothing, Array}=nothing; ignoreunits::Bool=false, offset::Int=0)
-    connect_parameter(m.md, dst_comp_name, dst_par_name, src_comp_name, src_var_name, backup; 
-=======
-                           backup::Union{Void, Array}=nothing; ignoreunits::Bool=false, offset::Int=0)
+                           backup::Union{Nothing, Array}=nothing; 
+                           ignoreunits::Bool=false, offset::Int=0)
     connect_param!(m.md, dst_comp_name, dst_par_name, src_comp_name, src_var_name, backup; 
->>>>>>> b66dae9a
                       ignoreunits=ignoreunits, offset=offset)
 end
 
@@ -81,20 +77,15 @@
 component parameter should only be calculated for the second timestep and beyond.
 
 """
-<<<<<<< HEAD
-function connect_parameter(m::Model, dst::Pair{Symbol, Symbol}, src::Pair{Symbol, Symbol}, 
-                           backup::Union{Nothing, Array}=nothing; ignoreunits::Bool=false, offset::Int=0)
-    connect_parameter(m.md, dst[1], dst[2], src[1], src[2], backup; ignoreunits=ignoreunits, offset=offset)
-=======
 function connect_param!(m::Model, dst::Pair{Symbol, Symbol}, src::Pair{Symbol, Symbol}, 
-                           backup::Union{Void, Array}=nothing; ignoreunits::Bool=false, offset::Int=0)
+                           backup::Union{Nothing, Array}=nothing; 
+                           ignoreunits::Bool=false, offset::Int=0)
     connect_param!(m.md, dst[1], dst[2], src[1], src[2], backup; ignoreunits=ignoreunits, offset=offset)
 end
 
 function disconnect_param!(m::Model, comp_name::Symbol, param_name::Symbol)
     disconnect_param!(m.md, comp_name, param_name)
     decache(m)
->>>>>>> b66dae9a
 end
 
 function set_external_param!(m::Model, name::Symbol, value::ModelParameter)
@@ -163,16 +154,10 @@
     return ComponentReference(m, comp_name)
 end
 
-<<<<<<< HEAD
-function replace_component(m::Model, comp_id::ComponentId, comp_name::Symbol=comp_id.comp_name;
-                           first::NothingSymbol=nothing, last::NothingSymbol=nothing,
-                           before::NothingSymbol=nothing, after::NothingSymbol=nothing)
-    replace_component(m.md, comp_id, comp_name; first=first, last=last, before=before, after=after)
-=======
 """
     replace_comp!(m::Model, comp_id::ComponentId, comp_name::Symbol=comp_id.comp_name;
-        first::VoidSymbol=nothing, last::VoidSymbol=nothing,
-        before::VoidSymbol=nothing, after::VoidSymbol=nothing,
+        first::NothingSymbol=nothing, last::NothingSymbol=nothing,
+        before::NothingSymbol=nothing, after::NothingSymbol=nothing,
         reconnect::Bool=true)
         
 Replace the component with name `comp_name` in model `m` with the component
@@ -184,11 +169,10 @@
 should be maintained in the new component.  
 """
 function replace_comp!(m::Model, comp_id::ComponentId, comp_name::Symbol=comp_id.comp_name;
-                           first::VoidSymbol=nothing, last::VoidSymbol=nothing,
-                           before::VoidSymbol=nothing, after::VoidSymbol=nothing,
+                           first::NothingSymbol=nothing, last::NothingSymbol=nothing,
+                           before::NothingSymbol=nothing, after::NothingSymbol=nothing,
                            reconnect::Bool=true)
     replace_comp!(m.md, comp_id, comp_name; first=first, last=last, before=before, after=after, reconnect=reconnect)
->>>>>>> b66dae9a
     decache(m)
     return ComponentReference(m, comp_name)
 end
