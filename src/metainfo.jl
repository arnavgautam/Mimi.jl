--- conflicted
+++ resolved
@@ -124,13 +124,8 @@
                 x
             end)
 
-<<<<<<< HEAD
             function $(Symbol(string(component_name,"Parameters")))()
                 new()
-=======
-            function $(Symbol(string(component_name,"Parameters"))){T}() where {T}
-                new{T}()
->>>>>>> 291cb099
             end
 
         end
@@ -155,13 +150,8 @@
                 x
             end)
 
-<<<<<<< HEAD
             function $(Symbol(string(component_name, "Variables")))(indices)
                 s = new()
-=======
-            function $(Symbol(string(component_name, "Variables"))){T}(indices) where {T}
-                s = new{T}()
->>>>>>> 291cb099
 
                 $(begin
                     ep = Expr(:block)
@@ -183,7 +173,6 @@
                             end
                         end
                         push!(ep.args,u)
-<<<<<<< HEAD
                         if length(u.args[2].args) == 1 && useTarray
                             push!(ep.args,:(s.$(v.name) = TimestepVector{$concreteVariableType, OFFSET, DURATION}(temp_indices[1])))
                         elseif length(u.args[2].args) == 2 && useTarray
@@ -191,9 +180,6 @@
                         else
                             push!(ep.args,:(s.$(v.name) = Array($(concreteVariableType),temp_indices...)))
                         end
-=======
-                        push!(ep.args,:(s.$(v.name) = Array{$(concreteVariableType)}(temp_indices...)))
->>>>>>> 291cb099
                     end
                     ep
                 end)
@@ -233,7 +219,6 @@
             Variables::$(Symbol(string(component_name,"Variables"))){T, OFFSET, DURATION, FINAL}
             Dimensions::$(Symbol(string(component_name,"Dimensions")))
 
-<<<<<<< HEAD
             $(Expr(:function, implconstructor,
                 :(return new(
                     indices[:time],
@@ -244,16 +229,6 @@
 
             ))
 
-=======
-            function $(Symbol(string(component_name, "Impl"))){T}(indices) where {T}
-                s = new{T}()
-                s.nsteps = indices[:time]
-                s.Parameters = $(Symbol(string(component_name,"Parameters"))){T}()
-                s.Dimensions = $(Symbol(string(component_name,"Dimensions")))(indices)
-                s.Variables = $(Symbol(string(component_name,"Variables"))){T}(indices)
-                return s
-            end
->>>>>>> 291cb099
         end
 
 
