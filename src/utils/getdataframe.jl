using DataFrames

"""
    _load_dataframe(m::Union{Model, MarginalModel}, comp_name::Symbol, item_name::Symbol), df::Union{Nothing,DataFrame}=nothing)

Load a DataFrame from the variable or parameter `item_name` in component `comp_name`. If `df` is
nothing, a new DataFrame is allocated. Returns the populated DataFrame.
"""
<<<<<<< HEAD
function _load_dataframe(m::Model, comp_name::Symbol, item_name::Symbol, df::Union{Nothing,DataFrame}=nothing)
    mi = modelinstance(m)
    md = modelinstance_def(m)
=======
function _load_dataframe(m::Union{Model, MarginalModel}, comp_name::Symbol, item_name::Symbol, df::Union{Nothing,DataFrame}=nothing)
    md = m isa MarginalModel ? m.base.md : m.md
    mi = m isa MarginalModel ? m.base.mi : m.mi
>>>>>>> dc8a2f3d

    dims = dim_names(m, comp_name, item_name)

    # Create a new df if one was not passed in
    df = df === nothing ? DataFrame() : df

    if hasproperty(df, item_name)
        error("An item named $item_name already exists in this DataFrame")
    end

    num_dims = length(dims)
    if num_dims == 0
        error("Cannot create a dataframe for a scalar parameter :$item_name")
    end

    data = deepcopy(m[comp_name, item_name])

    if num_dims == 1
        dim1name = dims[1]
        dim1 = dimension(md, dim1name)
        df[!, dim1name] = collect(keys(dim1))
        # @info "dim: $dim1name size(df): $(size(df))"

        # df[item_name] = data

        if dim1name == :time && size(data)[1] != length(time_labels(md))
            ci = compinstance(mi, comp_name)
            first = dim1[ci.first]  # Dimension converts year key to index in array
            last  = dim1[ci.last]

            # Pad the array with NaNs outside this component's bounds
            shifted_data = vcat(repeat([missing], inner=first - 1), 
                                data[1:(last-first+1)], # ignore padding after these values
                                repeat([missing], inner=length(dim1) - last))
            # @info "len shifted: $(length(shifted_data))"
            df[!, item_name] = shifted_data
        else
            df[!, item_name] = data
        end
    else
        df = _df_helper(m, comp_name, item_name, dims, data)
    end

    return df
end

<<<<<<< HEAD
function _df_helper(m::Model, comp_name::Symbol, item_name::Symbol, dims::Vector{Symbol}, data::AbstractArray)
    md = modeldef(m)
=======
function _df_helper(m::Union{Model, MarginalModel}, comp_name::Symbol, item_name::Symbol, dims::Vector{Symbol}, data::AbstractArray)
    md = m isa MarginalModel ? m.base.md : m.md
    mi = m isa MarginalModel ? m.base.mi : m.mi
>>>>>>> dc8a2f3d
    num_dims = length(dims)

    dim1name = dims[1]
    dim1 = dimension(md, dim1name)
    keys1 = collect(keys(dim1))
    len_dim1 = length(dim1)

    df = DataFrame()

    if num_dims == 2
        dim2name = dims[2]
        dim2 = dimension(md, dim2name)
        keys2 = collect(keys(dim2))
        len_dim2 = length(dim2)

        df[!, dim1name] = repeat(keys1, inner = [len_dim2])
        df[!, dim2name] = repeat(keys2, outer = [len_dim1])

<<<<<<< HEAD
        if dim1name == :time && size(data)[1] != len_dim1
            mi = modelinstance(m)
=======
        if dim1name == :time && size(data)[1] != len_dim1 #length(time_labels(md))
>>>>>>> dc8a2f3d
            ci = compinstance(mi, comp_name)
            t = dimension(m, :time)
            first = t[ci.first]
            last  = t[ci.last]

            top    = fill(missing, first - 1, len_dim2)
            bottom = fill(missing, len_dim1 - last, len_dim2)
            data = vcat(top, data, bottom)
        end

        df[!, item_name] = cat([vec(data[i, :]) for i = 1:len_dim1]...; dims=1)
    else

        # shift the data to be padded with missings if this data is shorter than the model
<<<<<<< HEAD
        if dim1name == :time && size(data)[1] != len_dim1
            mi = modelinstance(m)
=======
        if dim1name == :time && size(data)[1] != len_dim1 #length(time_labels(md))
>>>>>>> dc8a2f3d
            ci = compinstance(mi, comp_name)
            t = dimension(m, :time)
            first = t[ci.first]
            last  = t[ci.last]

            rest_dim_lens = [length(dimension(md, dimname)) for dimname in dims[2:end]]
            top = fill(missing, first - 1, rest_dim_lens...)
            bottom = fill(missing, len_dim1 - last, rest_dim_lens...)

            data = vcat(top, data, bottom)  
        end

        # Indexes is #, :, :, ... for each index of first dimension
        indexes = repeat(Any[Colon()], num_dims)

        for i in 1:size(data)[1]
            indexes[1] = i
            subdf = _df_helper(m, comp_name, item_name, dims[2:end], data[indexes...])
            subdf[!, dims[1]] .= keys1[i]

            if i == 1
                # add required columns in the first iteration
                df_names = names(df)
                for name in names(subdf)
                    if ! (name in df_names)
                        df[!, name] = []
                    end
                end
            end
            df = vcat(df, subdf)
        end        
    end

    return df
end


"""
    getdataframe(m::Union{Model, MarginalModel}, comp_name::Symbol, pairs::Pair{Symbol, Symbol}...)

Return a DataFrame with values for the given variables or parameters of model `m`
indicated by `pairs`, where each pair is of the form `comp_name => item_name`.
If more than one pair is provided, all must refer to items with the same
dimensions, which are used to join the respective item values.
"""
function getdataframe(m::Union{Model, MarginalModel}, pairs::Pair{Symbol, Symbol}...)  
    (comp_name1, item_name1) = pairs[1]
    dims = dim_names(m, comp_name1, item_name1)
    df = getdataframe(m, comp_name1, item_name1)

    for (comp_name, item_name) in pairs[2:end]
        next_dims = dim_names(m, comp_name, item_name)
        if dims != next_dims
            error("Can't create DataFrame from items with different dimensions ($comp_name1.$item_name1: $dims vs $comp_name.$item_name: $next_dims)")
        end
        result = getdataframe(m, comp_name, item_name)
        df = hcat(df, result[!, [item_name]])      # [[xx]] retrieves a 1 column DataFrame
    end

    return df
end

"""
    getdataframe(m::Union{Model, MarginalModel}, pair::Pair{Symbol, NTuple{N, Symbol}})

Return a DataFrame with values for the given variables or parameters 
indicated by `pairs`, where each pair is of the form `comp_name => item_name`.
If more than one pair is provided, all must refer to items with the same
dimensions, which are used to join the respective item values.
"""
function getdataframe(m::Union{Model, MarginalModel}, pair::Pair{Symbol, NTuple{N, Symbol}}) where N
    comp_name = pair.first
    expanded = [comp_name => param_name for param_name in pair.second]
    return getdataframe(m, expanded...)
end

"""
    getdataframe(m::Union{Model, MarginalModel}, comp_name::Symbol, item_name::Symbol)

Return the values for variable or parameter `item_name` in `comp_name` of 
model `m` as a DataFrame.
"""
<<<<<<< HEAD
function getdataframe(m::Model, comp_name::Symbol, item_name::Symbol)
    if ! is_built(m)
=======
function getdataframe(m::Union{Model, MarginalModel}, comp_name::Symbol, item_name::Symbol)
    if (m isa MarginalModel && (m.base.mi === nothing || m.marginal.mi === nothing)) || (m isa Model && m.mi === nothing)
>>>>>>> dc8a2f3d
        error("Cannot get DataFrame: model has not been built yet.")
    end

    df = _load_dataframe(m, comp_name, item_name)
    return df
end<|MERGE_RESOLUTION|>--- conflicted
+++ resolved
@@ -1,20 +1,13 @@
 using DataFrames
 
 """
-    _load_dataframe(m::Union{Model, MarginalModel}, comp_name::Symbol, item_name::Symbol), df::Union{Nothing,DataFrame}=nothing)
+    _load_dataframe(m::AbstractModel, comp_name::Symbol, item_name::Symbol), df::Union{Nothing,DataFrame}=nothing)
 
 Load a DataFrame from the variable or parameter `item_name` in component `comp_name`. If `df` is
 nothing, a new DataFrame is allocated. Returns the populated DataFrame.
 """
-<<<<<<< HEAD
-function _load_dataframe(m::Model, comp_name::Symbol, item_name::Symbol, df::Union{Nothing,DataFrame}=nothing)
-    mi = modelinstance(m)
-    md = modelinstance_def(m)
-=======
-function _load_dataframe(m::Union{Model, MarginalModel}, comp_name::Symbol, item_name::Symbol, df::Union{Nothing,DataFrame}=nothing)
-    md = m isa MarginalModel ? m.base.md : m.md
-    mi = m isa MarginalModel ? m.base.mi : m.mi
->>>>>>> dc8a2f3d
+function _load_dataframe(m::AbstractModel, comp_name::Symbol, item_name::Symbol, df::Union{Nothing,DataFrame}=nothing)
+    md, mi = m isa MarginalModel ? (m.base.md, m.base.mi) : (m.md, m.mi)
 
     dims = dim_names(m, comp_name, item_name)
 
@@ -61,14 +54,8 @@
     return df
 end
 
-<<<<<<< HEAD
-function _df_helper(m::Model, comp_name::Symbol, item_name::Symbol, dims::Vector{Symbol}, data::AbstractArray)
-    md = modeldef(m)
-=======
-function _df_helper(m::Union{Model, MarginalModel}, comp_name::Symbol, item_name::Symbol, dims::Vector{Symbol}, data::AbstractArray)
-    md = m isa MarginalModel ? m.base.md : m.md
-    mi = m isa MarginalModel ? m.base.mi : m.mi
->>>>>>> dc8a2f3d
+function _df_helper(m::AbstractModel, comp_name::Symbol, item_name::Symbol, dims::Vector{Symbol}, data::AbstractArray)
+    md, mi = m isa MarginalModel ? (m.base.md, m.base.mi) : (m.md, m.mi)
     num_dims = length(dims)
 
     dim1name = dims[1]
@@ -87,12 +74,7 @@
         df[!, dim1name] = repeat(keys1, inner = [len_dim2])
         df[!, dim2name] = repeat(keys2, outer = [len_dim1])
 
-<<<<<<< HEAD
         if dim1name == :time && size(data)[1] != len_dim1
-            mi = modelinstance(m)
-=======
-        if dim1name == :time && size(data)[1] != len_dim1 #length(time_labels(md))
->>>>>>> dc8a2f3d
             ci = compinstance(mi, comp_name)
             t = dimension(m, :time)
             first = t[ci.first]
@@ -107,12 +89,7 @@
     else
 
         # shift the data to be padded with missings if this data is shorter than the model
-<<<<<<< HEAD
         if dim1name == :time && size(data)[1] != len_dim1
-            mi = modelinstance(m)
-=======
-        if dim1name == :time && size(data)[1] != len_dim1 #length(time_labels(md))
->>>>>>> dc8a2f3d
             ci = compinstance(mi, comp_name)
             t = dimension(m, :time)
             first = t[ci.first]
@@ -195,13 +172,8 @@
 Return the values for variable or parameter `item_name` in `comp_name` of 
 model `m` as a DataFrame.
 """
-<<<<<<< HEAD
 function getdataframe(m::Model, comp_name::Symbol, item_name::Symbol)
     if ! is_built(m)
-=======
-function getdataframe(m::Union{Model, MarginalModel}, comp_name::Symbol, item_name::Symbol)
-    if (m isa MarginalModel && (m.base.mi === nothing || m.marginal.mi === nothing)) || (m isa Model && m.mi === nothing)
->>>>>>> dc8a2f3d
         error("Cannot get DataFrame: model has not been built yet.")
     end
 
