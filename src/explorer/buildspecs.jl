## Mimi UI
using Dates
using CSVFiles

<<<<<<< HEAD
function dataframe_or_scalar(m::Model, comp_name::Symbol, item_name::Symbol)
    dims = dim_names(m, comp_name, item_name)
    return length(dims) > 0 ? getdataframe(m, comp_name, item_name) : m[comp_name, item_name]
end
=======
##
## 1. Generate the VegaLite spec for a variable or parameter
##
>>>>>>> dc8a2f3d

# Get spec
function _spec_for_item(m::Model, comp_name::Symbol, item_name::Symbol; interactive::Bool=true)
    dims = dim_names(m, comp_name, item_name)

    # Control flow logic selects the correct plot type based on dimensions
    # and dataframe fields
    if length(dims) == 0
        value = m[comp_name, item_name]
        name = "$comp_name : $item_name = $value"
        spec = createspec_singlevalue(name)
    elseif length(dims) > 2
        @warn("$comp_name.$item_name has > 2 indexed dimensions, not yet implemented in explorer")
        return nothing
    else
        name = "$comp_name : $item_name"          
        df = getdataframe(m, comp_name, item_name)
        dffields = map(string, names(df))         # convert to string once before creating specs

        # check if there are too many dimensions to map and if so, error
        if length(dffields) > 3
            error()
               
        # a 'time' field necessitates a line plot
        elseif "time" in dffields

            # need to reorder the df to have 'time' as the first dimension
            ti = findfirst(isequal("time"), dffields)
            if ti != 1    
                fields1, fields2 = dffields[1:ti-1], dffields[ti+1:end]
                dffields = ["time", fields1..., fields2...]
                df = df[:, [Symbol(name) for name in dffields]]
            end

            if length(dffields) > 2
                spec = createspec_multilineplot(name, df, dffields, interactive=interactive)
            else
                spec = createspec_lineplot(name, df, dffields, interactive=interactive)
            end
        
        #otherwise we are dealing with a barplot
        else
            spec = createspec_barplot(name, df, dffields)
        end
    end

    return spec
        
end

<<<<<<< HEAD
function _menu_item(m::Model, comp_name::Symbol, item_name::Symbol)
    dims = dim_names(m, comp_name, item_name)
=======
function _spec_for_sim_item(sim_inst::SimulationInstance, comp_name::Symbol, item_name::Symbol, results::DataFrame; model_index::Int = 1, interactive::Bool=true)

    # Control flow logic selects the correct plot type based on dimensions
    # and dataframe fields
    m = sim_inst.models[model_index]
    dims = dimensions(m, comp_name, item_name)
    dffields = map(string, names(results))         # convert to string once before creating specs
>>>>>>> dc8a2f3d

    name = "$comp_name : $item_name"          

    if length(dims) == 0 # histogram
        spec = createspec_histogram(name, results, dffields; interactive = interactive)
    elseif length(dims) > 2
        @warn("$name has > 2 indexed dimensions, not yet implemented in explorer")
        return nothing
    else

        # check if there are too many dimensions to map and if so, error
        if length(dffields) > 4
            error()
                
        # a 'time' field necessitates a trumpet plot
        elseif dffields[1] == "time"
            if length(dffields) > 3
                spec =createspec_multitrumpet(name, results, dffields; interactive = interactive)
            else
                spec = createspec_trumpet(name, results, dffields; interactive = interactive)
            end
        #otherwise we are dealing with layered histograms
        else
            spec = createspec_multihistogram(name,results, dffields; interactive = interactive)
        end
    end
    
    return spec
        
end

# Create the list of variables and parameters
function menu_item_list(model::Model)
    all_menuitems = []

    for comp_name in map(nameof, compdefs(model)) 
        items = vcat(variable_names(model, comp_name), parameter_names(model, comp_name))

        for item_name in items
            menu_item = _menu_item(model, comp_name, item_name)
            if menu_item !== nothing
                push!(all_menuitems, menu_item) 
            end
        end
    end

    # Return sorted list so that the UI list of items will be in alphabetical order 
    return sort(all_menuitems, by = x -> lowercase(x["name"]))
end

function menu_item_list(sim_inst::SimulationInstance)
    all_menuitems = []
    for datum_key in sim_inst.sim_def.savelist

        menu_item = _menu_item(sim_inst, datum_key)
        if menu_item !== nothing
            push!(all_menuitems, menu_item) 
        end
    end

    # Return sorted list so that the UI list of items will be in alphabetical order 
    return sort(all_menuitems, by = x -> lowercase(x["name"]))
end

function _menu_item(m::Model, comp_name::Symbol, item_name::Symbol)
    dims = dimensions(m, comp_name, item_name)

    if length(dims) == 0
        value = m[comp_name, item_name]
        name = "$comp_name : $item_name = $value"
    elseif length(dims) > 2
        @warn("$comp_name.$item_name has > 2 indexed dimensions, not yet implemented in explorer")
        return nothing
    else
        name = "$comp_name : $item_name"          # the name is needed for the list label
    end

    menu_item = Dict("name" => name, "comp_name" => comp_name, "item_name" => item_name)
    return menu_item
end

function _menu_item(sim_inst::SimulationInstance, datum_key::Tuple{Symbol, Symbol})
    (comp_name, item_name) = datum_key
    dims = dimensions(sim_inst.models[1], comp_name, item_name)
    if length(dims) > 2
        @warn("$comp_name.$item_name has >2 graphing dims, not yet implemented in explorer")
        return nothing
    else
        name = "$comp_name : $item_name"          # the name is needed for the list label
    end

    menu_item = Dict("name" => "$item_name", "comp_name" => comp_name, "item_name" => item_name)
    return menu_item
end

##
## 2. Create individual specs 
##

# Specs for explore(m::Model)
function createspec_lineplot(name, df, dffields; interactive::Bool=true)
    interactive ? createspec_lineplot_interactive(name, df, dffields) : createspec_lineplot_static(name, df, dffields)
end
 
function createspec_lineplot_interactive(name, df, dffields)
    datapart = getdatapart(df, dffields, :line) #returns JSONtext type 
    spec = Dict(
        "name"  => name,
        "type" => "line",
        "VLspec" => Dict(
            "\$schema" => "https://vega.github.io/schema/vega-lite/v3.json",
            "description" => "plot for a specific component variable pair",
            "title" => "$name (use bottom plot for interactive selection)",
            "data"=> Dict("values" => datapart),
            "vconcat" => [
                Dict(
                    # "transform" => [Dict("filter" => Dict("selection" => "brush"))],
                    "width" => _plot_width,
                    "height" => _plot_height,
                    "mark" => Dict("type" => "line", "point" => true),
                    "encoding" => Dict(
                        "x" => Dict(
                            "field" => dffields[1], 
                            "type" => "temporal", 
                            "timeUnit" => "utcyear", 
                            "axis" => Dict("title"=> ""),
                            "scale" => Dict("domain" => Dict("selection" => "brush"))
                        ),             
                        "y" => Dict(
                            "field" => dffields[2], 
                            "type" => "quantitative"
                        )
                    )
                ), Dict(
                    "width" => _plot_width,
                    "height" => _slider_height,
                    "mark" => Dict("type" => "line", "point" => true),
                    "selection" => Dict("brush" => Dict("type" => "interval", "encodings" => ["x"])),
                    "encoding" => Dict(
                        "x" => Dict(
                            "field" => dffields[1], 
                            "type" => "temporal", 
                            "timeUnit" => "utcyear"
                        ),
                        "y" => Dict(
                            "field" => dffields[2], 
                            "type" => "quantitative",
                            "axis" => Dict("tickCount" => 3, "grid" => false
                            )
                        )
                    )
                )
            ]
        )
    )
    return spec
end

function createspec_lineplot_static(name, df, dffields)
    datapart = getdatapart(df, dffields, :line) #returns JSONtext type 
    spec = Dict(
        "name"  => name,
        "type" => "line",
        "VLspec" => Dict(
            "\$schema" => "https://vega.github.io/schema/vega-lite/v3.json",
            "description" => "plot for a specific component variable pair",
            "title" => name,
            "data"=> Dict("values" => datapart),
            "mark" => Dict("type" => "line"),
            "encoding" => Dict(
                "x" => Dict(
                    "field" => dffields[1], 
                    "type" => "temporal", 
                    "timeUnit" => "utcyear"
                ),             
                "y" => Dict(
                    "field" => dffields[2], 
                    "type" => "quantitative"
                )
            ),
            "width" => _plot_width,
            "height" => _plot_height
        )
    )
    return spec
end

function createspec_multilineplot(name, df, dffields; interactive::Bool=true)
    interactive ? createspec_multilineplot_interactive(name, df, dffields) : createspec_multilineplot_static(name, df, dffields)
end

function createspec_multilineplot_interactive(name, df, dffields)
    datapart = getdatapart(df, dffields, :multiline) #returns JSONtext type 
    spec = Dict(
        "name"  => name,
        "VLspec" => Dict(
            "\$schema" => "https://vega.github.io/schema/vega-lite/v3.json",
            "description" => "plot for a specific component variable pair",
            "title" => "$name (use bottom plot for interactive selection)",
            "data"  => Dict("values" => datapart),
            "vconcat" => [
                Dict(
                    # "transform" => [Dict("filter" => Dict("selection" => "brush"))],
                    "mark" => Dict("type" => "line", "point" => true),
                    "encoding" => Dict(
                        "x"     => Dict(
                            "field" => dffields[1], 
                            "type" => "temporal", 
                            "timeUnit" => "utcyear", 
                            "axis" => Dict("title"=> ""),
                            "scale" => Dict("domain" => Dict("selection" => "brush"))
                            ),                
                        "y"     => Dict(
                            "field" => dffields[3], 
                            "type" => "quantitative"
                            ),
                        "color" => Dict("field" => dffields[2], "type" => "nominal", 
                            "scale" => Dict("scheme" => "category20"))
                    ),
                    "width"  => _plot_width,
                    "height" => _plot_height
                ), Dict(
                    "width" => _plot_width,
                    "height" => _slider_height,
                    "mark" => Dict("type" => "line", "point" => true),
                    "selection" => Dict("brush" => Dict("type" => "interval", "encodings" => ["x"])),
                    "encoding" => Dict(
                        "x" => Dict(
                            "field" => dffields[1], 
                            "type" => "temporal", 
                            "timeUnit" => "utcyear"
                        ),
                        "y" => Dict(
                            "field" => dffields[3], 
                            "type" => "quantitative",
                            "axis" => Dict("tickCount" => 3, "grid" => false)
                        ),
                        "color" => Dict("field" => dffields[2], "type" => "nominal", 
                            "scale" => Dict("scheme" => "category20")
                        )
                    )
                )
            ]
        ),
    )
    return spec
end

function createspec_multilineplot_static(name, df, dffields)
    datapart = getdatapart(df, dffields, :multiline) #returns JSONtext type 
    spec = Dict(
        "name"  => name,
        "VLspec" => Dict(
            "\$schema" => "https://vega.github.io/schema/vega-lite/v3.json",
            "description" => "plot for a specific component variable pair",
            "title" => name,
            "data"  => Dict("values" => datapart),
    
            "mark" => Dict("type" => "line"),
            "encoding" => Dict(
                "x"     => Dict(
                    "field" => dffields[1], 
                    "type" => "temporal", 
                    "timeUnit" => "utcyear"
                    ),                
                "y"     => Dict(
                    "field" => dffields[3], 
                    "type" => "quantitative"
                    ),
                "color" => Dict("field" => dffields[2], "type" => "nominal", 
                    "scale" => Dict("scheme" => "category20"))
            ),
            "width"  => _plot_width,
            "height" => _plot_height
        ),
    )
    return spec
end

function createspec_barplot(name, df, dffields)
    datapart = getdatapart(df, dffields, :bar) #returns JSONtext type     
    spec = Dict(
        "name"  => name,
        "type" => "bar",
        "VLspec" => Dict(
            "\$schema" => "https://vega.github.io/schema/vega-lite/v3.json",
            "description" => "plot for a specific component variable pair",
            "title" => name,
            "data"=> Dict("values" => datapart),
            "mark" => "bar",
            "encoding" => Dict(
                "x" => Dict("field" => dffields[1], "type" => "ordinal"),
                "y" => Dict("field" => dffields[2], "type" => "quantitative" )
                ),
            "width"  => _plot_width,
            "height" => _plot_height 
        )
    )
    return spec
end

function createspec_singlevalue(name)

    datapart = [];
    spec = Dict(
        "name" => name, 
        "type" => "singlevalue",
        "VLspec" => Dict()
    )
    return spec
end

# Specs for explore(sim_inst::SimulationInstance)

function createspec_trumpet(name, df, dffields; interactive::Bool=true)
    df_reduced = trumpet_df_reduce(df, :trumpet) #reduce the dataframe down to only the data needed for max, min, and mean lines
    interactive ? createspec_trumpet_interactive(name, df_reduced, dffields) : createspec_trumpet_static(name, df_reduced, dffields)
end

# https://vega.github.io/vega-lite/examples/layer_line_errorband_ci.html
function createspec_trumpet_static(name, df, dffields)

    datapart = getdatapart(df, dffields, :trumpet) #returns JSONtext type 
    spec = Dict(
        "name"  => name,
        "VLspec" => Dict(
            "\$schema" => "https://vega.github.io/schema/vega-lite/v3.json",
            "description" => "plot for a specific component variable pair",
            "title" => name,
            "data"=> Dict("values" => datapart),
            "encoding" => Dict(
                "x"     => Dict(
                    "field" => dffields[1], 
                    "type" => "temporal", 
                    "timeUnit" => "utcyear", 
                )
            ),
            "layer" => [
                Dict(
                    "mark" => "line",
                    "encoding" => Dict(
                        "y" => Dict(
                            "aggregate" => "mean", 
                            "field" => dffields[2],
                            "type" => "quantitative"
                        )
                    )
                ),
                Dict(
                    "mark" => "area",
                    "encoding" => Dict(
                        "y" => Dict(
                            "aggregate" => "max", 
                            "field" => dffields[2],
                            "type" => "quantitative",
                            "title" => "$(dffields[2])"
                        ),
                        "y2" => Dict(
                            "aggregate" => "min", 
                            "field" => dffields[2]
                        ),
                        "opacity" => Dict(
                            "value" => 0.5
                        )
                    )
                )

            ]
        ),
        "width"  => _plot_width,
        "height" => _plot_height
    )
    return spec
end

function createspec_trumpet_interactive(name, df, dffields)

    datapart = getdatapart(df, dffields, :trumpet) #returns JSONtext type 
    spec = Dict(
        "name"  => name,
        "VLspec" => Dict(
            "\$schema" => "https://vega.github.io/schema/vega-lite/v3.json",
            "description" => "plot for a specific component variable pair",
            "title" => "$name (use bottom plot for interactive selection)",
            "data"=> Dict("values" => datapart),
            "vconcat" => [
                Dict(
                    "width" => _plot_width,
                    "height" => _plot_height,
                    "encoding" => Dict(
                        "x"     => Dict(
                            "field" => dffields[1], 
                            "type" => "temporal", 
                            "timeUnit" => "utcyear", 
                            "scale" => Dict("domain" => Dict("selection" => "brush"))
                        )
                    ),
                    "layer" => [
                        Dict(
                            "mark" => "line",
                            "encoding" => Dict(
                                "y" => Dict(
                                    "aggregate" => "mean", 
                                    "field" => dffields[2],
                                    "type" => "quantitative"
                                )
                            )
                        ),
                        Dict(
                            "mark" => "area",
                            "encoding" => Dict(
                                "y" => Dict(
                                    "aggregate" => "max", 
                                    "field" => dffields[2],
                                    "type" => "quantitative",
                                    "title" => "$(dffields[2])"
                                ),
                                "y2" => Dict(
                                    "aggregate" => "min", 
                                    "field" => dffields[2]
                                ),
                                "opacity" => Dict(
                                    "value" => 0.5
                                )
                            )
                        )
        
                    ]
                ),
                Dict(
                    "width" => _plot_width,
                    "height" => _slider_height,
                    "encoding" => Dict(
                        "x"     => Dict(
                            "field" => dffields[1], 
                            "type" => "temporal", 
                            "timeUnit" => "utcyear"
                        )
                    ),

                    "layer" => [
                        Dict(
                            "mark" => "line",
                            "encoding" => Dict(
                                "y" => Dict(
                                    "aggregate" => "mean", 
                                    "field" => dffields[2],
                                    "type" => "quantitative"
                                )
                            )
                        ),
                        Dict(
                            "mark" => "area",
                            "selection" => Dict("brush" => Dict("type" => "interval", "encodings" => ["x"])),
                            "encoding" => Dict(
                                "y" => Dict(
                                    "aggregate" => "max", 
                                    "field" => dffields[2],
                                    "type" => "quantitative",
                                    "title" => "$(dffields[2])"
                                ),
                                "y2" => Dict(
                                    "aggregate" => "min", 
                                    "field" => dffields[2]
                                ),
                                "opacity" => Dict(
                                    "value" => 0.5
                                )
                            )
                        )
        
                    ]
                )
            ]
        )
    )
    return spec
end

function createspec_multitrumpet(name, df, dffields; interactive::Bool = true)
    df_reduced = trumpet_df_reduce(df, :multitrumpet) #reduce the dataframe down to only the data needed for max, min, and mean lines
    interactive ? createspec_multitrumpet_interactive(name, df, dffields) : createspec_multitrumpet_static(name, df, dffields)
end

function createspec_multitrumpet_interactive(name, df, dffields)
    datapart = getdatapart(df, dffields, :multitrumpet) #returns JSONtext type 
    spec = Dict(
        "name"  => name,
        "VLspec" => Dict(
            "\$schema" => "https://vega.github.io/schema/vega-lite/v3.json",
            "description" => "plot for a specific component variable pair",
            "title" => "$name (use top plot for interactive selection)",
            "data"=> Dict("values" => datapart),
            "vconcat" => [
            
            # summary graphic of all mean lines
            Dict(
                "mark" => "line",
                "width"  => _plot_width,
                "height" => _slider_height,
                "selection" => Dict("brush" => Dict("type" => "interval", "encodings" => ["x"])),
                "encoding" => Dict(
                    "x" => Dict(
                        "field" => dffields[1], 
                        "type" => "temporal",
                        "timeUnit" => "utcyear"
                    ),
                    "y" => Dict(
                        "aggregate" => "mean",
                        "field" => dffields[3],
                        "type" => "quantitative",
                        "title" => "Mean $(dffields[3])"
                    ),
                    "color" => Dict("field" => dffields[2], "type" => "nominal", 
                    "scale" => Dict("scheme" => "category20"))
                )
            ),

            # faceted rows
            Dict(
                "facet" => Dict("row" => Dict("field" => dffields[2], "type" => "nominal")),
                "spec" => Dict(
                        Dict(
                            "width" => _plot_width,
                            "height" => _plot_height / 2,
                            "encoding" => Dict(
                                "x"     => Dict(
                                    "field" => dffields[1], 
                                    "type" => "temporal", 
                                    "timeUnit" => "utcyear", 
                                    "scale" => Dict("domain" => Dict("selection" => "brush"))
                                ),
                                "color" => Dict("field" => dffields[2], "type" => "nominal", 
                                "scale" => Dict("scheme" => "category20"))
                            ),
                            "layer" => [
                                Dict(
                                    "mark" => "line",
                                    "encoding" => Dict(
                                        "y" => Dict(
                                            "aggregate" => "mean", 
                                            "field" => dffields[3],
                                            "type" => "quantitative"
                                        ),
                                        "color" => Dict("field" => dffields[2], "type" => "nominal", 
                                        "scale" => Dict("scheme" => "category20"))
                                    )
                                ),
                                Dict(
                                    "mark" => "area",
                                    "encoding" => Dict(
                                        "y" => Dict(
                                            "aggregate" => "max", 
                                            "field" => dffields[3],
                                            "type" => "quantitative",
                                            "title" => "Mean $(dffields[3]) with Max/Min"
                                        ),
                                        "y2" => Dict(
                                            "aggregate" => "min", 
                                            "field" => dffields[3]
                                        ),
                                        "opacity" => Dict(
                                            "value" => 0.5
                                        ),
                                        "color" => Dict("field" => dffields[2], "type" => "nominal", 
                                        "scale" => Dict("scheme" => "category20"))
                                    )
                                )   
                            ]
                        )
                )
            )
            ]  
        )
    )
    return spec
end

function createspec_multitrumpet_static(name, df, dffields)
    datapart = getdatapart(df, dffields, :multitrumpet) #returns JSONtext type 
    spec = Dict(
        "name"  => name,
        "VLspec" => Dict(
            "\$schema" => "https://vega.github.io/schema/vega-lite/v3.json",
            "description" => "plot for a specific component variable pair",
            "title" => name,
            "data" => Dict("values" => datapart),
            "vconcat" => [

            # summary graphic of all mean lines
            Dict(
                "width"  => _plot_width,
                "height" => _slider_height,
                "mark" => "line",
                "encoding" => Dict(
                    "x" => Dict(
                        "field" => dffields[1], 
                        "type" => "temporal",
                        "timeUnit" => "utcyear"
                    ),
                    "y" => Dict(
                        "aggregate" => "mean",
                        "field" => dffields[3],
                        "type" => "quantitative",
                        "title" => "Mean $(dffields[3])"
                    ),
                    "color" => Dict("field" => dffields[2], "type" => "nominal", 
                    "scale" => Dict("scheme" => "category20"))
                )
            ),
            # faceted rows
            Dict(
                "facet" => Dict("row" => Dict("field" => dffields[2], "type" => "nominal")),
                "spec" => Dict(
                    "width"  => _plot_width,
                    "height" => _plot_height / 2,
                    "encoding" => Dict(
                        "x"     => Dict(
                            "field" => dffields[1], 
                            "type" => "temporal", 
                            "timeUnit" => "utcyear" 
                        ),
                        "color" => Dict("field" => dffields[2], "type" => "nominal", 
                        "scale" => Dict("scheme" => "category20"))
                    ),
                    "layer" => [
                        Dict(
                            "mark" => "line",
                            "encoding" => Dict(
                                "y" => Dict(
                                    "aggregate" => "mean", 
                                    "field" => dffields[3],
                                    "type" => "quantitative"
                                ),
                                "color" => Dict("field" => dffields[2], "type" => "nominal", 
                                "scale" => Dict("scheme" => "category20"))
                            )
                        ),
                        Dict(
                            "mark" => "area",
                            "encoding" => Dict(
                                "y" => Dict(
                                    "aggregate" => "max", 
                                    "field" => dffields[3],
                                    "type" => "quantitative",
                                    "title" => "Mean $(dffields[3]) with Min/Max"
                                ),
                                "y2" => Dict(
                                    "aggregate" => "min", 
                                    "field" => dffields[3]
                                ),
                                "opacity" => Dict(
                                    "value" => 0.5
                                ),
                                "color" => Dict("field" => dffields[2], "type" => "nominal", 
                                "scale" => Dict("scheme" => "category20"))
                            )
                        )
                    ]
                )
            )
            ]
        )
    )
    return spec
end

function createspec_histogram(name, df, dffields; interactive::Bool = true)
    interactive ? createspec_histogram_interactive(name, df, dffields) : createspec_histogram_static(name, df, dffields)
end

function createspec_histogram_static(name, df, dffields)
    datapart = getdatapart(df, dffields, :histogram) #returns JSONtext type 
    spec = Dict(
        "name"  => name,
        "type" => "histogram",
        "VLspec" => Dict(
            "\$schema" => "https://vega.github.io/schema/vega-lite/v3.json",
            "description" => "plot for a specific component variable pair",
            "title" => name,
            "data"=> Dict("values" => datapart),
            "mark" => Dict("type" => "bar"),
            "encoding" => Dict(
                "x" => Dict(
                    "field" => dffields[1], 
                    "type" => "quantitative", 
                    "bin" => Dict("maxbins" => 15)
                ),             
                "y" => Dict(
                    "aggregate" => "count",
                    "type" => "quantitative",
                    "title" => "count"
                )
            ),
            "width" => _plot_width,
            "height" => _plot_height
        )
    )
    return spec
end

function createspec_histogram_interactive(name, df, dffields) # for now the same as static version
    createspec_histogram_static(name, df, dffields)    
end

function createspec_multihistogram(name, df, dffields; interactive::Bool = true)
    interactive ? createspec_multihistogram_interactive(name, df, dffields) : createspec_multihistogram_static(name, df, dffields)
end

function createspec_multihistogram_static(name, df, dffields)
    datapart = getdatapart(df, dffields, :multihistogram) #returns JSONtext type 
    spec = Dict(
        "name"  => name,
        "VLspec" => Dict(
            "\$schema" => "https://vega.github.io/schema/vega-lite/v3.json",
            "description" => "plot for a specific component variable pair",
            "title" => name,
            "data"  => Dict("values" => datapart),
            "vconcat" => [
                # layered histogram of all
                Dict(
                    "mark" => Dict("type" => "bar"),
                    "width"  => _plot_width,
                    "height" => _slider_height,
                    "encoding" => Dict(
                        "x"     => Dict(
                            "field" => dffields[2], 
                            "type" => "quantitative", 
                            "bin" => Dict("maxbins" => 15)
                            ),                
                        "y"     => Dict(
                            "field" => dffields[3], 
                            "aggregate" => "count",
                            "type" => "quantitative",
                            "stack" => nothing
                            ),
                        "color" => Dict("field" => dffields[1], "type" => "nominal", 
                            "scale" => Dict("scheme" => "category20")),
                        "opacity" => Dict("value" => 0.7)
                    )
                ),

                # faceted rows
                Dict(
                    "facet" => Dict("row" => Dict("field" => dffields[1], "type" => "nominal")),
                    "spec" => Dict(
                        Dict(
                            "mark" => Dict("type" => "bar"),
                            "width"  => _plot_width,
                            "height" => _plot_height / 2,
                            "encoding" => Dict(
                                "x"     => Dict(
                                    "field" => dffields[2], 
                                    "type" => "quantitative", 
                                    "bin" => Dict("maxbins" => 15)
                                    ),                
                                "y"     => Dict(
                                    "field" => dffields[3], 
                                    "aggregate" => "count",
                                    "type" => "quantitative",
                                    "stack" => true
                                    ),
                                "color" => Dict("field" => dffields[1], "type" => "nominal", 
                                "scale" => Dict("scheme" => "category20"))
                            )
                        )
                    )
                )
            ]
        )
    )
    return spec
end

function createspec_multihistogram_interactive(name, df, dffields)
    datapart = getdatapart(df, dffields, :multihistogram) #returns JSONtext type 
    spec = Dict(
        "name"  => name,
        "VLspec" => Dict(
            "\$schema" => "https://vega.github.io/schema/vega-lite/v3.json",
            "description" => "plot for a specific component variable pair",
            "title" => "$name (use top plot for interactive selection)",
            "data"  => Dict("values" => datapart),
            "vconcat" => [

                # layered histogram of all
                Dict(
                    "mark" => Dict("type" => "bar"),
                    "width"  => _plot_width,
                    "height" => _slider_height,
                    "selection" => Dict("brush" => Dict("type" => "interval", "encodings" => ["x"])),
                    "encoding" => Dict(
                        "x"     => Dict(
                            "field" => dffields[2], 
                            "type" => "quantitative", 
                            "bin" => Dict("maxbins" => 15)
                        ),                
                        "y"     => Dict(
                            "field" => dffields[3], 
                            "aggregate" => "count",
                            "type" => "quantitative",
                            "stack" => nothing      
                        ), 
                        "color" => Dict("field" => dffields[1], "type" => "nominal", 
                            "scale" => Dict("scheme" => "category20")),
                        "opacity" => Dict("value" => 0.7)
                    )
                ),

                # faceted rows
                Dict(
                    "facet" => Dict("row" => Dict("field" => dffields[1], "type" => "nominal")),
                    "spec" => Dict(
                        Dict(
                            "mark" => Dict("type" => "bar"),
                            "width"  => _plot_width,
                            "height" => _plot_height / 2,
                            "encoding" => Dict(
                                "x"     => Dict(
                                    "field" => dffields[2], 
                                    "type" => "quantitative", 
                                    "bin" => Dict("maxbins" => 15),
                                    "scale" => Dict("domain" => Dict("selection" => "brush"))
                                    ),                
                                "y"     => Dict(
                                    "field" => dffields[3], 
                                    "aggregate" => "count",
                                    "type" => "quantitative"
                                    ),
                                "color" => Dict("field" => dffields[1], "type" => "nominal", 
                                "scale" => Dict("scheme" => "category20"))
                            )
                        )
                    )
                )
            ]
        )
    )
    return spec
end

# Plot constants
global const _plot_width  = 450
global const _plot_height = 410
global const _slider_height = 90

##
## Helper functions
##

# Various functions to get the JSONtext of the data
function getdatapart(df, dffields, plottype::Symbol)

    # start the main string
    sb = StringBuilder()
    append!(sb, "[");

    # get the specific string for this type of data
    datasb = StringBuilder()
    numrows = length(df[!, 1]);

    # loop over rows and create a dictionary for each row
    if plottype == :multitrumpet #4D with 3 indices
        cols = (df[!, 1], df[!, 2], df[!, 3], df[!, 4])
        datastring = getdatapart_4d(cols, dffields, numrows, datasb)
    elseif plottype == :multiline || plottype == :trumpet #3D with 2 indices, one of which is time
        cols = (df[!, 1], df[!, 2], df[!, 3])
        datastring = getdatapart_3d_time(cols, dffields, numrows, datasb)
    elseif plottype == :multihistogram #3D with 2 indices, none of which is time
        cols = (df[!, 1], df[!, 2], df[!, 3])
        datastring = getdatapart_3d(cols, dffields, numrows, datasb)
    elseif plottype == :line  #2D with 1 index, one of which is time
        cols = (df[!, 1], df[!, 2])
        datastring = getdatapart_2d_time(cols, dffields, numrows, datasb)
    else # :bar and :histogram
        cols = (df[!, 1], df[!, 2])
        datastring = getdatapart_2d(cols, dffields, numrows, datasb)
    end

    append!(sb, datastring * "]");
    datapart = String(sb)

    return JSON.JSONText(datapart)
end

function getdatapart_4d(cols, dffields, numrows, datasb)
    for i = 1:numrows

        append!(datasb, "{
            \"" * dffields[1]  * "\":\"" * string(Date(cols[1][i])) * "\",
            \"" * dffields[2] * "\":\"" * string(cols[2][i]) * "\",
            \"" * dffields[3] * "\":\"" * string(cols[3][i]) * "\",
            \"" * dffields[4] * "\":\"" * string(cols[4][i]) * "\"}")
        
        if i != numrows
            append!(datasb, ",")
        end  
    end
    return String(datasb)
end

function getdatapart_3d_time(cols, dffields, numrows, datasb)
    for i = 1:numrows

        append!(datasb, "{\"" * dffields[1]  * "\":\"" * string(Date(cols[1][i]))
            * "\",\"" * dffields[2] * "\":\"" * string(cols[2][i]) * "\",\"" 
            * dffields[3] * "\":\"" * string(cols[3][i]) * "\"}")
        
        if i != numrows
            append!(datasb, ",")
        end  
    end
    return String(datasb)
end

function getdatapart_3d(cols, dffields, numrows, datasb)
    for i = 1:numrows

        append!(datasb, "{\"" * dffields[1]  * "\":\"" * string(cols[1][i])
            * "\",\"" * dffields[2] * "\":\"" * string(cols[2][i]) * "\",\"" 
            * dffields[3] * "\":\"" * string(cols[3][i]) * "\"}")
        
        if i != numrows
            append!(datasb, ",")
        end  
    end
    return String(datasb)
end

function getdatapart_2d_time(cols, dffields, numrows, datasb)
    for i = 1:numrows
        append!(datasb, "{\"" * dffields[1]  * "\":\"" * string(Date(cols[1][i])) 
            * "\",\"" * dffields[2] * "\":\"" * string(cols[2][i]) * "\"}") 

        if i != numrows
            append!(datasb, ",")
        end
    end
    
    return String(datasb)
end

function getdatapart_2d(cols, dffields, numrows, datasb)
    for i = 1:numrows

        append!(datasb, "{\"" * dffields[1] * "\":\"" * string(cols[1][i]) *
            "\",\"" * dffields[2] * "\":\"" * string(cols[2][i]) * "\"}") #end of dictionary

        if i != numrows
            append!(datasb, ",")
        end
    end
    return String(datasb)
end

# Other helper functions
function dataframe_or_scalar(m::Model, comp_name::Symbol, item_name::Symbol)
    dims = dimensions(m, comp_name, item_name)
    return length(dims) > 0 ? getdataframe(m, comp_name, item_name) : m[comp_name, item_name]
end

function trumpet_df_reduce(df, plottype::Symbol)
    
    if plottype == :trumpet
        col_index = 2
    else
        col_index = 3
    end

    col = names(df)[col_index]
    groupby_keys = []
    for i = 1:length(names(df))
        i != col_index && push!(groupby_keys,  names(df)[i])
    end

    df_new = by(df, groupby_keys, value = col => minimum)
    append!(df_new, by(df, groupby_keys, value = col => maximum))
    append!(df_new, by(df, groupby_keys, value = col => mean))
    rename!(df_new, :value => col)

    if plottype == :trumpet
        reorder_cols = [groupby_keys[1], col, groupby_keys[2:end]...]
    else
        reorder_cols = [groupby_keys[1:2]..., col, groupby_keys[3:end]...]
    end

    return df_new[:, reorder_cols]
end<|MERGE_RESOLUTION|>--- conflicted
+++ resolved
@@ -2,16 +2,14 @@
 using Dates
 using CSVFiles
 
-<<<<<<< HEAD
 function dataframe_or_scalar(m::Model, comp_name::Symbol, item_name::Symbol)
     dims = dim_names(m, comp_name, item_name)
     return length(dims) > 0 ? getdataframe(m, comp_name, item_name) : m[comp_name, item_name]
 end
-=======
+
 ##
 ## 1. Generate the VegaLite spec for a variable or parameter
 ##
->>>>>>> dc8a2f3d
 
 # Get spec
 function _spec_for_item(m::Model, comp_name::Symbol, item_name::Symbol; interactive::Bool=true)
@@ -62,18 +60,13 @@
         
 end
 
-<<<<<<< HEAD
-function _menu_item(m::Model, comp_name::Symbol, item_name::Symbol)
-    dims = dim_names(m, comp_name, item_name)
-=======
 function _spec_for_sim_item(sim_inst::SimulationInstance, comp_name::Symbol, item_name::Symbol, results::DataFrame; model_index::Int = 1, interactive::Bool=true)
 
     # Control flow logic selects the correct plot type based on dimensions
     # and dataframe fields
     m = sim_inst.models[model_index]
-    dims = dimensions(m, comp_name, item_name)
+    dims = dim_names(m, comp_name, item_name)
     dffields = map(string, names(results))         # convert to string once before creating specs
->>>>>>> dc8a2f3d
 
     name = "$comp_name : $item_name"          
 
@@ -139,7 +132,7 @@
 end
 
 function _menu_item(m::Model, comp_name::Symbol, item_name::Symbol)
-    dims = dimensions(m, comp_name, item_name)
+    dims = dim_names(m, comp_name, item_name)
 
     if length(dims) == 0
         value = m[comp_name, item_name]
@@ -157,7 +150,7 @@
 
 function _menu_item(sim_inst::SimulationInstance, datum_key::Tuple{Symbol, Symbol})
     (comp_name, item_name) = datum_key
-    dims = dimensions(sim_inst.models[1], comp_name, item_name)
+    dims = dim_names(sim_inst.models[1], comp_name, item_name)
     if length(dims) > 2
         @warn("$comp_name.$item_name has >2 graphing dims, not yet implemented in explorer")
         return nothing
@@ -1029,12 +1022,6 @@
     return String(datasb)
 end
 
-# Other helper functions
-function dataframe_or_scalar(m::Model, comp_name::Symbol, item_name::Symbol)
-    dims = dimensions(m, comp_name, item_name)
-    return length(dims) > 0 ? getdataframe(m, comp_name, item_name) : m[comp_name, item_name]
-end
-
 function trumpet_df_reduce(df, plottype::Symbol)
     
     if plottype == :trumpet
