## Mimi UI
using Dates
using CSVFiles

##
## 1. Generate the VegaLite spec for a variable or parameter
##

# Get spec
function _spec_for_item(m::Model, comp_name::Symbol, item_name::Symbol; interactive::Bool=true)
    dims = dimensions(m, comp_name, item_name)

    # Control flow logic selects the correct plot type based on dimensions
    # and dataframe fields
    if length(dims) == 0
        value = m[comp_name, item_name]
        name = "$comp_name : $item_name = $value"
        spec = createspec_singlevalue(name)
    elseif length(dims) > 2
        @warn("$comp_name.$item_name has > 2 indexed dimensions, not yet implemented in explorer")
        return nothing
    else
        name = "$comp_name : $item_name"          
        df = getdataframe(m, comp_name, item_name)
        dffields = map(string, names(df))         # convert to string once before creating specs

        # check if there are too many dimensions to map and if so, error
        if length(dffields) > 3
            error()
               
        # a 'time' field necessitates a line plot
        elseif "time" in dffields

            # need to reorder the df to have 'time' as the first dimension
            ti = findfirst(isequal("time"), dffields)
            if ti != 1    
                fields1, fields2 = dffields[1:ti-1], dffields[ti+1:end]
                dffields = ["time", fields1..., fields2...]
                df = df[:, [Symbol(name) for name in dffields]]
            end

            if length(dffields) > 2
                spec = createspec_multilineplot(name, df, dffields, interactive=interactive)
            else
                spec = createspec_lineplot(name, df, dffields, interactive=interactive)
            end
        
        #otherwise we are dealing with a barplot
        else
            spec = createspec_barplot(name, df, dffields)
        end
    end

    return spec
        
end

function _spec_for_sim_item(sim_inst::SimulationInstance, comp_name::Symbol, item_name::Symbol, results::DataFrame; model_index::Int = 1, interactive::Bool=true)

    # Control flow logic selects the correct plot type based on dimensions
    # and dataframe fields
    m = sim_inst.models[model_index]
    dims = dimensions(m, comp_name, item_name)
    dffields = map(string, names(results))         # convert to string once before creating specs

    name = "$comp_name : $item_name"          

    if length(dims) == 0 # histogram
        spec = createspec_histogram(name, results, dffields; interactive = interactive)
    elseif length(dims) > 2
        @warn("$name has > 2 indexed dimensions, not yet implemented in explorer")
        return nothing
    else

        # check if there are too many dimensions to map and if so, error
        if length(dffields) > 4
            error()
                
        # a 'time' field necessitates a trumpet plot
        elseif dffields[1] == "time"
            if length(dffields) > 3
                spec =createspec_multitrumpet(name, results, dffields; interactive = interactive)
            else
                spec = createspec_trumpet(name, results, dffields; interactive = interactive)
            end
        #otherwise we are dealing with layered histograms
        else
            spec = createspec_multihistogram(name,results, dffields; interactive = interactive)
        end
    end
    
    return spec
        
end

# Create the list of variables and parameters
function menu_item_list(model::Model)
    all_menuitems = []

    for comp_name in map(name, compdefs(model)) 
        items = vcat(variable_names(model, comp_name), parameter_names(model, comp_name))

        for item_name in items
            menu_item = _menu_item(model, comp_name, item_name)
            if menu_item !== nothing
                push!(all_menuitems, menu_item) 
            end
        end
    end

    # Return sorted list so that the UI list of items will be in alphabetical order 
    return sort(all_menuitems, by = x -> lowercase(x["name"]))
end

function menu_item_list(sim_inst::SimulationInstance)
    all_menuitems = []
    for datum_key in sim_inst.sim_def.savelist

        menu_item = _menu_item(sim_inst, datum_key)
        if menu_item !== nothing
            push!(all_menuitems, menu_item) 
        end
    end

    # Return sorted list so that the UI list of items will be in alphabetical order 
    return sort(all_menuitems, by = x -> lowercase(x["name"]))
end

function _menu_item(m::Model, comp_name::Symbol, item_name::Symbol)
    dims = dimensions(m, comp_name, item_name)

    if length(dims) == 0
        value = m[comp_name, item_name]
        name = "$comp_name : $item_name = $value"
    elseif length(dims) > 2
        @warn("$comp_name.$item_name has > 2 indexed dimensions, not yet implemented in explorer")
        return nothing
    else
        name = "$comp_name : $item_name"          # the name is needed for the list label
    end

    menu_item = Dict("name" => name, "comp_name" => comp_name, "item_name" => item_name)
    return menu_item
end

function _menu_item(sim_inst::SimulationInstance, datum_key::Tuple{Symbol, Symbol})
    (comp_name, item_name) = datum_key
    dims = dimensions(sim_inst.models[1], comp_name, item_name)
    if length(dims) > 2
        @warn("$comp_name.$item_name has >2 graphing dims, not yet implemented in explorer")
        return nothing
    else
        name = "$comp_name : $item_name"          # the name is needed for the list label
    end

    menu_item = Dict("name" => "$item_name", "comp_name" => comp_name, "item_name" => item_name)
    return menu_item
end

##
## 2. Create individual specs 
##

# Specs for explore(m::Model)
function createspec_lineplot(name, df, dffields; interactive::Bool=true)
    interactive ? createspec_lineplot_interactive(name, df, dffields) : createspec_lineplot_static(name, df, dffields)
end
 
function createspec_lineplot_interactive(name, df, dffields)
    datapart = getdatapart(df, dffields, :line) #returns JSONtext type 
    spec = Dict(
        "name"  => name,
        "type" => "line",
        "VLspec" => Dict(
            "\$schema" => "https://vega.github.io/schema/vega-lite/v3.json",
            "description" => "plot for a specific component variable pair",
            "title" => "$name (use bottom plot for interactive selection)",
            "data"=> Dict("values" => datapart),
            "vconcat" => [
                Dict(
                    # "transform" => [Dict("filter" => Dict("selection" => "brush"))],
                    "width" => _plot_width,
                    "height" => _plot_height,
                    "mark" => Dict("type" => "line", "point" => true),
                    "encoding" => Dict(
                        "x" => Dict(
                            "field" => dffields[1], 
                            "type" => "temporal", 
                            "timeUnit" => "utcyear", 
                            "axis" => Dict("title"=> ""),
                            "scale" => Dict("domain" => Dict("selection" => "brush"))
                        ),             
                        "y" => Dict(
                            "field" => dffields[2], 
                            "type" => "quantitative"
                        )
                    )
                ), Dict(
                    "width" => _plot_width,
                    "height" => _slider_height,
                    "mark" => Dict("type" => "line", "point" => true),
                    "selection" => Dict("brush" => Dict("type" => "interval", "encodings" => ["x"])),
                    "encoding" => Dict(
                        "x" => Dict(
                            "field" => dffields[1], 
                            "type" => "temporal", 
                            "timeUnit" => "utcyear"
                        ),
                        "y" => Dict(
                            "field" => dffields[2], 
                            "type" => "quantitative",
                            "axis" => Dict("tickCount" => 3, "grid" => false
                            )
                        )
                    )
                )
            ]
        )
    )
    return spec
end

function createspec_lineplot_static(name, df, dffields)
    datapart = getdatapart(df, dffields, :line) #returns JSONtext type 
    spec = Dict(
        "name"  => name,
        "type" => "line",
        "VLspec" => Dict(
            "\$schema" => "https://vega.github.io/schema/vega-lite/v3.json",
            "description" => "plot for a specific component variable pair",
            "title" => name,
            "data"=> Dict("values" => datapart),
            "mark" => Dict("type" => "line"),
            "encoding" => Dict(
                "x" => Dict(
                    "field" => dffields[1], 
                    "type" => "temporal", 
                    "timeUnit" => "utcyear"
                ),             
                "y" => Dict(
                    "field" => dffields[2], 
                    "type" => "quantitative"
                )
            ),
            "width" => _plot_width,
            "height" => _plot_height
        )
    )
    return spec
end

function createspec_multilineplot(name, df, dffields; interactive::Bool=true)
    interactive ? createspec_multilineplot_interactive(name, df, dffields) : createspec_multilineplot_static(name, df, dffields)
end

function createspec_multilineplot_interactive(name, df, dffields)
    datapart = getdatapart(df, dffields, :multiline) #returns JSONtext type 
    spec = Dict(
        "name"  => name,
        "VLspec" => Dict(
            "\$schema" => "https://vega.github.io/schema/vega-lite/v3.json",
            "description" => "plot for a specific component variable pair",
            "title" => "$name (use bottom plot for interactive selection)",
            "data"  => Dict("values" => datapart),
            "vconcat" => [
                Dict(
                    # "transform" => [Dict("filter" => Dict("selection" => "brush"))],
                    "mark" => Dict("type" => "line", "point" => true),
                    "encoding" => Dict(
                        "x"     => Dict(
                            "field" => dffields[1], 
                            "type" => "temporal", 
                            "timeUnit" => "utcyear", 
                            "axis" => Dict("title"=> ""),
                            "scale" => Dict("domain" => Dict("selection" => "brush"))
                            ),                
                        "y"     => Dict(
                            "field" => dffields[3], 
                            "type" => "quantitative"
                            ),
                        "color" => Dict("field" => dffields[2], "type" => "nominal", 
                            "scale" => Dict("scheme" => "category20"))
                    ),
                    "width"  => _plot_width,
                    "height" => _plot_height
                ), Dict(
                    "width" => _plot_width,
                    "height" => _slider_height,
                    "mark" => Dict("type" => "line", "point" => true),
                    "selection" => Dict("brush" => Dict("type" => "interval", "encodings" => ["x"])),
                    "encoding" => Dict(
                        "x" => Dict(
                            "field" => dffields[1], 
                            "type" => "temporal", 
                            "timeUnit" => "utcyear"
                        ),
                        "y" => Dict(
                            "field" => dffields[3], 
                            "type" => "quantitative",
                            "axis" => Dict("tickCount" => 3, "grid" => false)
                        ),
                        "color" => Dict("field" => dffields[2], "type" => "nominal", 
                            "scale" => Dict("scheme" => "category20")
                        )
                    )
                )
            ]
        ),
    )
    return spec
end

function createspec_multilineplot_static(name, df, dffields)
    datapart = getdatapart(df, dffields, :multiline) #returns JSONtext type 
    spec = Dict(
        "name"  => name,
        "VLspec" => Dict(
            "\$schema" => "https://vega.github.io/schema/vega-lite/v3.json",
            "description" => "plot for a specific component variable pair",
            "title" => name,
            "data"  => Dict("values" => datapart),
    
            "mark" => Dict("type" => "line"),
            "encoding" => Dict(
                "x"     => Dict(
                    "field" => dffields[1], 
                    "type" => "temporal", 
                    "timeUnit" => "utcyear"
                    ),                
                "y"     => Dict(
                    "field" => dffields[3], 
                    "type" => "quantitative"
                    ),
                "color" => Dict("field" => dffields[2], "type" => "nominal", 
                    "scale" => Dict("scheme" => "category20"))
            ),
            "width"  => _plot_width,
            "height" => _plot_height
        ),
    )
    return spec
end

function createspec_barplot(name, df, dffields)
    datapart = getdatapart(df, dffields, :bar) #returns JSONtext type     
    spec = Dict(
        "name"  => name,
        "type" => "bar",
        "VLspec" => Dict(
            "\$schema" => "https://vega.github.io/schema/vega-lite/v3.json",
            "description" => "plot for a specific component variable pair",
            "title" => name,
            "data"=> Dict("values" => datapart),
            "mark" => "bar",
            "encoding" => Dict(
                "x" => Dict("field" => dffields[1], "type" => "ordinal"),
                "y" => Dict("field" => dffields[2], "type" => "quantitative" )
                ),
            "width"  => _plot_width,
            "height" => _plot_height 
        )
    )
    return spec
end

function createspec_singlevalue(name)

    datapart = [];
    spec = Dict(
        "name" => name, 
        "type" => "singlevalue",
        "VLspec" => Dict()
    )
    return spec
end

# Specs for explore(sim_inst::SimulationInstance)

function createspec_trumpet(name, df, dffields; interactive::Bool=true)
    df_reduced = trumpet_df_reduce(df, :trumpet) #reduce the dataframe down to only the data needed for max, min, and mean lines
    interactive ? createspec_trumpet_interactive(name, df_reduced, dffields) : createspec_trumpet_static(name, df_reduced, dffields)
end

# https://vega.github.io/vega-lite/examples/layer_line_errorband_ci.html
function createspec_trumpet_static(name, df, dffields)

    datapart = getdatapart(df, dffields, :trumpet) #returns JSONtext type 
    spec = Dict(
        "name"  => name,
        "VLspec" => Dict(
            "\$schema" => "https://vega.github.io/schema/vega-lite/v3.json",
            "description" => "plot for a specific component variable pair",
            "title" => name,
            "data"=> Dict("values" => datapart),
            "encoding" => Dict(
                "x"     => Dict(
                    "field" => dffields[1], 
                    "type" => "temporal", 
                    "timeUnit" => "utcyear", 
                )
            ),
            "layer" => [
                Dict(
                    "mark" => "line",
                    "encoding" => Dict(
                        "y" => Dict(
                            "aggregate" => "mean", 
                            "field" => dffields[2],
                            "type" => "quantitative"
                        )
                    )
                ),
                Dict(
                    "mark" => "area",
                    "encoding" => Dict(
                        "y" => Dict(
                            "aggregate" => "max", 
                            "field" => dffields[2],
                            "type" => "quantitative",
                            "title" => "$(dffields[2])"
                        ),
                        "y2" => Dict(
                            "aggregate" => "min", 
                            "field" => dffields[2]
                        ),
                        "opacity" => Dict(
                            "value" => 0.5
                        )
                    )
                )

            ]
        ),
        "width"  => _plot_width,
        "height" => _plot_height
    )
    return spec
end

function createspec_trumpet_interactive(name, df, dffields)

    datapart = getdatapart(df, dffields, :trumpet) #returns JSONtext type 
    spec = Dict(
        "name"  => name,
        "VLspec" => Dict(
            "\$schema" => "https://vega.github.io/schema/vega-lite/v3.json",
            "description" => "plot for a specific component variable pair",
            "title" => "$name (use bottom plot for interactive selection)",
            "data"=> Dict("values" => datapart),
            "vconcat" => [
                Dict(
                    "width" => _plot_width,
                    "height" => _plot_height,
                    "encoding" => Dict(
                        "x"     => Dict(
                            "field" => dffields[1], 
                            "type" => "temporal", 
                            "timeUnit" => "utcyear", 
                            "scale" => Dict("domain" => Dict("selection" => "brush"))
                        )
                    ),
                    "layer" => [
                        Dict(
                            "mark" => "line",
                            "encoding" => Dict(
                                "y" => Dict(
                                    "aggregate" => "mean", 
                                    "field" => dffields[2],
                                    "type" => "quantitative"
                                )
                            )
                        ),
                        Dict(
                            "mark" => "area",
                            "encoding" => Dict(
                                "y" => Dict(
                                    "aggregate" => "max", 
                                    "field" => dffields[2],
                                    "type" => "quantitative",
                                    "title" => "$(dffields[2])"
                                ),
                                "y2" => Dict(
                                    "aggregate" => "min", 
                                    "field" => dffields[2]
                                ),
                                "opacity" => Dict(
                                    "value" => 0.5
                                )
                            )
                        )
        
                    ]
                ),
                Dict(
                    "width" => _plot_width,
                    "height" => _slider_height,
                    "encoding" => Dict(
                        "x"     => Dict(
                            "field" => dffields[1], 
                            "type" => "temporal", 
                            "timeUnit" => "utcyear"
                        )
                    ),

                    "layer" => [
                        Dict(
                            "mark" => "line",
                            "encoding" => Dict(
                                "y" => Dict(
                                    "aggregate" => "mean", 
                                    "field" => dffields[2],
                                    "type" => "quantitative"
                                )
                            )
                        ),
                        Dict(
                            "mark" => "area",
                            "selection" => Dict("brush" => Dict("type" => "interval", "encodings" => ["x"])),
                            "encoding" => Dict(
                                "y" => Dict(
                                    "aggregate" => "max", 
                                    "field" => dffields[2],
                                    "type" => "quantitative",
                                    "title" => "$(dffields[2])"
                                ),
                                "y2" => Dict(
                                    "aggregate" => "min", 
                                    "field" => dffields[2]
                                ),
                                "opacity" => Dict(
                                    "value" => 0.5
                                )
                            )
                        )
        
                    ]
                )
            ]
        )
    )
    return spec
end

function createspec_multitrumpet(name, df, dffields; interactive::Bool = true)
    df_reduced = trumpet_df_reduce(df, :multitrumpet) #reduce the dataframe down to only the data needed for max, min, and mean lines
    interactive ? createspec_multitrumpet_interactive(name, df, dffields) : createspec_multitrumpet_static(name, df, dffields)
end

function createspec_multitrumpet_interactive(name, df, dffields)
    datapart = getdatapart(df, dffields, :multitrumpet) #returns JSONtext type 
    spec = Dict(
        "name"  => name,
        "VLspec" => Dict(
            "\$schema" => "https://vega.github.io/schema/vega-lite/v3.json",
            "description" => "plot for a specific component variable pair",
            "title" => "$name (use top plot for interactive selection)",
            "data"=> Dict("values" => datapart),
            "vconcat" => [
            
            # summary graphic of all mean lines
            Dict(
                "mark" => "line",
                "width"  => _plot_width,
                "height" => _slider_height,
                "selection" => Dict("brush" => Dict("type" => "interval", "encodings" => ["x"])),
                "encoding" => Dict(
                    "x" => Dict(
                        "field" => dffields[1], 
                        "type" => "temporal",
                        "timeUnit" => "utcyear"
                    ),
                    "y" => Dict(
                        "aggregate" => "mean",
                        "field" => dffields[3],
                        "type" => "quantitative",
                        "title" => "Mean $(dffields[3])"
                    ),
                    "color" => Dict("field" => dffields[2], "type" => "nominal", 
                    "scale" => Dict("scheme" => "category20"))
                )
            ),

            # faceted rows
            Dict(
                "facet" => Dict("row" => Dict("field" => dffields[2], "type" => "nominal")),
                "spec" => Dict(
                        Dict(
                            "width" => _plot_width,
                            "height" => _plot_height / 2,
                            "encoding" => Dict(
                                "x"     => Dict(
                                    "field" => dffields[1], 
                                    "type" => "temporal", 
                                    "timeUnit" => "utcyear", 
                                    "scale" => Dict("domain" => Dict("selection" => "brush"))
                                ),
                                "color" => Dict("field" => dffields[2], "type" => "nominal", 
                                "scale" => Dict("scheme" => "category20"))
                            ),
                            "layer" => [
                                Dict(
                                    "mark" => "line",
                                    "encoding" => Dict(
                                        "y" => Dict(
                                            "aggregate" => "mean", 
                                            "field" => dffields[3],
                                            "type" => "quantitative"
                                        ),
                                        "color" => Dict("field" => dffields[2], "type" => "nominal", 
                                        "scale" => Dict("scheme" => "category20"))
                                    )
                                ),
                                Dict(
                                    "mark" => "area",
                                    "encoding" => Dict(
                                        "y" => Dict(
                                            "aggregate" => "max", 
                                            "field" => dffields[3],
                                            "type" => "quantitative",
                                            "title" => "Mean $(dffields[3]) with Max/Min"
                                        ),
                                        "y2" => Dict(
                                            "aggregate" => "min", 
                                            "field" => dffields[3]
                                        ),
                                        "opacity" => Dict(
                                            "value" => 0.5
                                        ),
                                        "color" => Dict("field" => dffields[2], "type" => "nominal", 
                                        "scale" => Dict("scheme" => "category20"))
                                    )
                                )   
                            ]
                        )
                )
            )
            ]  
        )
    )
    return spec
end

function createspec_multitrumpet_static(name, df, dffields)
    datapart = getdatapart(df, dffields, :multitrumpet) #returns JSONtext type 
    spec = Dict(
        "name"  => name,
        "VLspec" => Dict(
            "\$schema" => "https://vega.github.io/schema/vega-lite/v3.json",
            "description" => "plot for a specific component variable pair",
            "title" => name,
            "data" => Dict("values" => datapart),
            "vconcat" => [

            # summary graphic of all mean lines
            Dict(
                "width"  => _plot_width,
                "height" => _slider_height,
                "mark" => "line",
                "encoding" => Dict(
                    "x" => Dict(
                        "field" => dffields[1], 
                        "type" => "temporal",
                        "timeUnit" => "utcyear"
                    ),
                    "y" => Dict(
                        "aggregate" => "mean",
                        "field" => dffields[3],
                        "type" => "quantitative",
                        "title" => "Mean $(dffields[3])"
                    ),
                    "color" => Dict("field" => dffields[2], "type" => "nominal", 
                    "scale" => Dict("scheme" => "category20"))
                )
            ),
            # faceted rows
            Dict(
                "facet" => Dict("row" => Dict("field" => dffields[2], "type" => "nominal")),
                "spec" => Dict(
                    "width"  => _plot_width,
                    "height" => _plot_height / 2,
                    "encoding" => Dict(
                        "x"     => Dict(
                            "field" => dffields[1], 
                            "type" => "temporal", 
                            "timeUnit" => "utcyear" 
                        ),
                        "color" => Dict("field" => dffields[2], "type" => "nominal", 
                        "scale" => Dict("scheme" => "category20"))
                    ),
                    "layer" => [
                        Dict(
                            "mark" => "line",
                            "encoding" => Dict(
                                "y" => Dict(
                                    "aggregate" => "mean", 
                                    "field" => dffields[3],
                                    "type" => "quantitative"
                                ),
                                "color" => Dict("field" => dffields[2], "type" => "nominal", 
                                "scale" => Dict("scheme" => "category20"))
                            )
                        ),
                        Dict(
                            "mark" => "area",
                            "encoding" => Dict(
                                "y" => Dict(
                                    "aggregate" => "max", 
                                    "field" => dffields[3],
                                    "type" => "quantitative",
                                    "title" => "Mean $(dffields[3]) with Min/Max"
                                ),
                                "y2" => Dict(
                                    "aggregate" => "min", 
                                    "field" => dffields[3]
                                ),
                                "opacity" => Dict(
                                    "value" => 0.5
                                ),
                                "color" => Dict("field" => dffields[2], "type" => "nominal", 
                                "scale" => Dict("scheme" => "category20"))
                            )
                        )
                    ]
                )
            )
            ]
        )
    )
    return spec
end

function createspec_histogram(name, df, dffields; interactive::Bool = true)
    interactive ? createspec_histogram_interactive(name, df, dffields) : createspec_histogram_static(name, df, dffields)
end

function createspec_histogram_static(name, df, dffields)
    datapart = getdatapart(df, dffields, :histogram) #returns JSONtext type 
    spec = Dict(
        "name"  => name,
        "type" => "histogram",
        "VLspec" => Dict(
            "\$schema" => "https://vega.github.io/schema/vega-lite/v3.json",
            "description" => "plot for a specific component variable pair",
            "title" => name,
            "data"=> Dict("values" => datapart),
            "mark" => Dict("type" => "bar"),
            "encoding" => Dict(
                "x" => Dict(
                    "field" => dffields[1], 
                    "type" => "quantitative", 
                    "bin" => Dict("maxbins" => 15)
                ),             
                "y" => Dict(
                    "aggregate" => "count",
                    "type" => "quantitative",
                    "title" => "count"
                )
            ),
            "width" => _plot_width,
            "height" => _plot_height
        )
    )
    return spec
end

function createspec_histogram_interactive(name, df, dffields) # for now the same as static version
    createspec_histogram_static(name, df, dffields)    
end

function createspec_multihistogram(name, df, dffields; interactive::Bool = true)
    interactive ? createspec_multihistogram_interactive(name, df, dffields) : createspec_multihistogram_static(name, df, dffields)
end

function createspec_multihistogram_static(name, df, dffields)
    datapart = getdatapart(df, dffields, :multihistogram) #returns JSONtext type 
    spec = Dict(
        "name"  => name,
        "VLspec" => Dict(
            "\$schema" => "https://vega.github.io/schema/vega-lite/v3.json",
            "description" => "plot for a specific component variable pair",
            "title" => name,
            "data"  => Dict("values" => datapart),
            "vconcat" => [
                # layered histogram of all
                Dict(
                    "mark" => Dict("type" => "bar"),
                    "width"  => _plot_width,
                    "height" => _slider_height,
                    "encoding" => Dict(
                        "x"     => Dict(
                            "field" => dffields[2], 
                            "type" => "quantitative", 
                            "bin" => Dict("maxbins" => 15)
                            ),                
                        "y"     => Dict(
                            "field" => dffields[3], 
                            "aggregate" => "count",
                            "type" => "quantitative",
                            "stack" => nothing
                            ),
                        "color" => Dict("field" => dffields[1], "type" => "nominal", 
                            "scale" => Dict("scheme" => "category20")),
                        "opacity" => Dict("value" => 0.7)
                    )
                ),

                # faceted rows
                Dict(
                    "facet" => Dict("row" => Dict("field" => dffields[1], "type" => "nominal")),
                    "spec" => Dict(
                        Dict(
                            "mark" => Dict("type" => "bar"),
                            "width"  => _plot_width,
                            "height" => _plot_height / 2,
                            "encoding" => Dict(
                                "x"     => Dict(
                                    "field" => dffields[2], 
                                    "type" => "quantitative", 
                                    "bin" => Dict("maxbins" => 15)
                                    ),                
                                "y"     => Dict(
                                    "field" => dffields[3], 
                                    "aggregate" => "count",
                                    "type" => "quantitative",
                                    "stack" => true
                                    ),
                                "color" => Dict("field" => dffields[1], "type" => "nominal", 
                                "scale" => Dict("scheme" => "category20"))
                            )
                        )
                    )
                )
            ]
        )
    )
    return spec
end

function createspec_multihistogram_interactive(name, df, dffields)
    datapart = getdatapart(df, dffields, :multihistogram) #returns JSONtext type 
    spec = Dict(
        "name"  => name,
        "VLspec" => Dict(
            "\$schema" => "https://vega.github.io/schema/vega-lite/v3.json",
            "description" => "plot for a specific component variable pair",
            "title" => "$name (use top plot for interactive selection)",
            "data"  => Dict("values" => datapart),
            "vconcat" => [

                # layered histogram of all
                Dict(
                    "mark" => Dict("type" => "bar"),
                    "width"  => _plot_width,
                    "height" => _slider_height,
                    "selection" => Dict("brush" => Dict("type" => "interval", "encodings" => ["x"])),
                    "encoding" => Dict(
                        "x"     => Dict(
                            "field" => dffields[2], 
                            "type" => "quantitative", 
                            "bin" => Dict("maxbins" => 15)
                        ),                
                        "y"     => Dict(
                            "field" => dffields[3], 
                            "aggregate" => "count",
                            "type" => "quantitative",
                            "stack" => nothing      
                        ), 
                        "color" => Dict("field" => dffields[1], "type" => "nominal", 
                            "scale" => Dict("scheme" => "category20")),
                        "opacity" => Dict("value" => 0.7)
                    )
                ),

                # faceted rows
                Dict(
                    "facet" => Dict("row" => Dict("field" => dffields[1], "type" => "nominal")),
                    "spec" => Dict(
                        Dict(
                            "mark" => Dict("type" => "bar"),
                            "width"  => _plot_width,
                            "height" => _plot_height / 2,
                            "encoding" => Dict(
                                "x"     => Dict(
                                    "field" => dffields[2], 
                                    "type" => "quantitative", 
                                    "bin" => Dict("maxbins" => 15),
                                    "scale" => Dict("domain" => Dict("selection" => "brush"))
                                    ),                
                                "y"     => Dict(
                                    "field" => dffields[3], 
                                    "aggregate" => "count",
                                    "type" => "quantitative"
                                    ),
                                "color" => Dict("field" => dffields[1], "type" => "nominal", 
                                "scale" => Dict("scheme" => "category20"))
                            )
                        )
                    )
                )
            ]
        )
    )
    return spec
end

# Plot constants
global const _plot_width  = 450
global const _plot_height = 410
global const _slider_height = 90

##
## Helper functions
##

# Various functions to get the JSONtext of the data
function getdatapart(df, dffields, plottype::Symbol)

    # start the main string
    sb = StringBuilder()
    append!(sb, "[");

    # get the specific string for this type of data
    datasb = StringBuilder()
    numrows = length(df[1]);

    # loop over rows and create a dictionary for each row
<<<<<<< HEAD
    if plottype == :multitrumpet #4D with 3 indices
        cols = (df[1], df[2], df[3], df[4])
        datastring = getdatapart_4d(cols, dffields, numrows, datasb)
    elseif plottype == :multiline || plottype == :trumpet #3D with 2 indices, one of which is time
        cols = (df[1], df[2], df[3])
        datastring = getdatapart_3d_time(cols, dffields, numrows, datasb)
    elseif plottype == :multihistogram #3D with 2 indices, none of which is time
        cols = (df[1], df[2], df[3])
        datastring = getdatapart_3d(cols, dffields, numrows, datasb)
    elseif plottype == :line  #2D with 1 index, one of which is time
        cols = (df[1], df[2])
        datastring = getdatapart_2d_time(cols, dffields, numrows, datasb)
    else # :bar and :histogram
        cols = (df[1], df[2])
        datastring = getdatapart_2d(cols, dffields, numrows, datasb)
=======
    if plottype == :multiline
        cols = (df[!, 1], df[!, 2], df[!, 3])
        datastring = getmultiline(cols, dffields)
    elseif plottype == :line
        cols = (df[!, 1], df[!, 2])
        datastring = getline(cols, dffields)
    else
        cols = (df[!, 1], df[!, 2])
        datastring = getbar(cols, dffields)
>>>>>>> 85c87bf2
    end

    append!(sb, datastring * "]");
    datapart = String(sb)

    return JSON.JSONText(datapart)
end

function getdatapart_4d(cols, dffields, numrows, datasb)
    for i = 1:numrows

        append!(datasb, "{
            \"" * dffields[1]  * "\":\"" * string(Date(cols[1][i])) * "\",
            \"" * dffields[2] * "\":\"" * string(cols[2][i]) * "\",
            \"" * dffields[3] * "\":\"" * string(cols[3][i]) * "\",
            \"" * dffields[4] * "\":\"" * string(cols[4][i]) * "\"}")
        
        if i != numrows
            append!(datasb, ",")
        end  
    end
    return String(datasb)
end

function getdatapart_3d_time(cols, dffields, numrows, datasb)
    for i = 1:numrows

        append!(datasb, "{\"" * dffields[1]  * "\":\"" * string(Date(cols[1][i]))
            * "\",\"" * dffields[2] * "\":\"" * string(cols[2][i]) * "\",\"" 
            * dffields[3] * "\":\"" * string(cols[3][i]) * "\"}")
        
        if i != numrows
            append!(datasb, ",")
        end  
    end
    return String(datasb)
end

function getdatapart_3d(cols, dffields, numrows, datasb)
    for i = 1:numrows

        append!(datasb, "{\"" * dffields[1]  * "\":\"" * string(cols[1][i])
            * "\",\"" * dffields[2] * "\":\"" * string(cols[2][i]) * "\",\"" 
            * dffields[3] * "\":\"" * string(cols[3][i]) * "\"}")
        
        if i != numrows
            append!(datasb, ",")
        end  
    end
    return String(datasb)
end

function getdatapart_2d_time(cols, dffields, numrows, datasb)
    for i = 1:numrows
        append!(datasb, "{\"" * dffields[1]  * "\":\"" * string(Date(cols[1][i])) 
            * "\",\"" * dffields[2] * "\":\"" * string(cols[2][i]) * "\"}") 

        if i != numrows
            append!(datasb, ",")
        end
    end
    
    return String(datasb)
end

function getdatapart_2d(cols, dffields, numrows, datasb)
    for i = 1:numrows

        append!(datasb, "{\"" * dffields[1] * "\":\"" * string(cols[1][i]) *
            "\",\"" * dffields[2] * "\":\"" * string(cols[2][i]) * "\"}") #end of dictionary

        if i != numrows
            append!(datasb, ",")
        end
    end
    return String(datasb)
end

# Other helper functions
function dataframe_or_scalar(m::Model, comp_name::Symbol, item_name::Symbol)
    dims = dimensions(m, comp_name, item_name)
    return length(dims) > 0 ? getdataframe(m, comp_name, item_name) : m[comp_name, item_name]
end

function trumpet_df_reduce(df, plottype::Symbol)
    
    if plottype == :trumpet
        col_index = 2
    else
        col_index = 3
    end

    col = names(df)[col_index]
    groupby_keys = []
    for i = 1:length(names(df))
        i != col_index && push!(groupby_keys,  names(df)[i])
    end

    df_new = by(df, groupby_keys, value = col => minimum)
    append!(df_new, by(df, groupby_keys, value = col => maximum))
    append!(df_new, by(df, groupby_keys, value = col => mean))
    rename!(df_new, :value => col)

    if plottype == :trumpet
        reorder_cols = [groupby_keys[1], col, groupby_keys[2:end]...]
    else
        reorder_cols = [groupby_keys[1:2]..., col, groupby_keys[3:end]...]
    end

    return df_new[reorder_cols]
end<|MERGE_RESOLUTION|>--- conflicted
+++ resolved
@@ -924,33 +924,21 @@
     numrows = length(df[1]);
 
     # loop over rows and create a dictionary for each row
-<<<<<<< HEAD
     if plottype == :multitrumpet #4D with 3 indices
-        cols = (df[1], df[2], df[3], df[4])
+        cols = (df[!, 1], df[!, 2], df[!, 3], df[!, 4])
         datastring = getdatapart_4d(cols, dffields, numrows, datasb)
     elseif plottype == :multiline || plottype == :trumpet #3D with 2 indices, one of which is time
-        cols = (df[1], df[2], df[3])
+        cols = (df[!, 1], df[!, 2], df[!, 3])
         datastring = getdatapart_3d_time(cols, dffields, numrows, datasb)
     elseif plottype == :multihistogram #3D with 2 indices, none of which is time
-        cols = (df[1], df[2], df[3])
+        cols = (df[!, 1], df[!, 2], df[!, 3])
         datastring = getdatapart_3d(cols, dffields, numrows, datasb)
     elseif plottype == :line  #2D with 1 index, one of which is time
-        cols = (df[1], df[2])
+        cols = (df[!, 1], df[!, 2])
         datastring = getdatapart_2d_time(cols, dffields, numrows, datasb)
     else # :bar and :histogram
-        cols = (df[1], df[2])
+        cols = (df[!, 1], df[!, 2])
         datastring = getdatapart_2d(cols, dffields, numrows, datasb)
-=======
-    if plottype == :multiline
-        cols = (df[!, 1], df[!, 2], df[!, 3])
-        datastring = getmultiline(cols, dffields)
-    elseif plottype == :line
-        cols = (df[!, 1], df[!, 2])
-        datastring = getline(cols, dffields)
-    else
-        cols = (df[!, 1], df[!, 2])
-        datastring = getbar(cols, dffields)
->>>>>>> 85c87bf2
     end
 
     append!(sb, datastring * "]");
