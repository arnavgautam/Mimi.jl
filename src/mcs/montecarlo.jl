--- conflicted
+++ resolved
@@ -152,13 +152,9 @@
                         filename::Union{String, Nothing}=nothing) where T <: AbstractSimulationData
     sample!(sim, samplesize)
 
-<<<<<<< HEAD
-    if filename != ""
-=======
     # TBD: If user asks for trial data to be saved, generate it up-front, or 
     # open a file that can be written to for each trialnum/scenario set?
     if filename != nothing
->>>>>>> 093f68da
         save_trial_inputs(sim, filename)
     end
 end
