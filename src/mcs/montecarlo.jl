using IterTools
import IteratorInterfaceExtensions
import TableTraits
using Random
using ProgressMeter
using Serialization
using CSVFiles
using FileIO

function print_nonempty(name, vector)
    if length(vector) > 0
        println("  $name:")
        for obj in vector
            println("    ", obj)
        end
    end
end

function Base.show(io::IO, sim_def::SimulationDef{T}) where T <: AbstractSimulationData
    println("SimulationDef{$T}")
    
    println("  rvdict:")
    for (key, value) in sim_def.rvdict
        println("    $key: $(typeof(value))")
    end

    print_nonempty("translist", sim_def.translist)
    print_nonempty("savelist",  sim_def.savelist)
    println("  nt_type: $(sim_def.nt_type)")

    Base.show(io, sim_def.data)  # note: data::T
end

function Base.show(io::IO, sim_inst::SimulationInstance{T}) where T <: AbstractSimulationData
    println("SimulationInstance{$T}")
    
    Base.show(io, sim_inst.sim_def)

    println("  trials: $(sim_inst.trials)")
    println("  current_trial: $(sim_inst.current_trial)")
    sim_inst.current_trial > 0 && println("  current_data: $(sim_inst.current_data)")

    println("  $(length(sim_inst.models)) models")
    println("  $(length(sim_inst.results)) results dicts")    
end

function Base.show(obj::T) where T <: AbstractSimulationData
    nothing
end

# Store results for a single parameter and return the dataframe for this particular
# trial/scenario 
function _store_param_results(m::Model, datum_key::Tuple{Symbol, Symbol}, trialnum::Int, scen_name::Union{Nothing, String}, results::Dict{Tuple, DataFrame})
    @debug "\nStoring trial results for $datum_key"

    (comp_name, datum_name) = datum_key
    dims = dimensions(m, comp_name, datum_name)
    has_scen = ! (scen_name === nothing)

    if length(dims) == 0        # scalar value
        value = m[comp_name, datum_name]
        # println("Scalar: $value")


        if haskey(results, datum_key)
            results_df = results[datum_key]
        else        
            types = [typeof(value), Int]
            names = [datum_name, :trialnum]
            if has_scen
                push!(types, String)
                push!(names, :scen)
            end
            results_df = DataFrame(types, names, 0)
            results[datum_key] = results_df
        end

        trial_df = DataFrame(datum_name => value, :trialnum => trialnum)
        has_scen ? trial_df[:scen] = scen_name : nothing
        append!(results_df, trial_df) 
        # println("results_df: $results_df")

    else
        trial_df = getdataframe(m, comp_name, datum_name)
<<<<<<< HEAD
        trial_df[:trialnum] = trialnum
        has_scen ? trial_df[:scen] = scen_name : nothing
=======
        trial_df[!, :trialnum] .= trialnum
>>>>>>> b6339f04
        # println("size of trial_df: $(size(trial_df))")

        if haskey(results, datum_key)
            results_df = results[datum_key]
            # println("Appending trial_df $(size(trial_df)) to results_df $(size(results_df))")
            append!(results_df, trial_df)
        else
            # println("Setting results[$datum_key] = trial_df $(size(trial_df))")
            results[datum_key] = trial_df
        end
    end

    return trial_df
end

function _store_trial_results(sim_inst::SimulationInstance{T}, trialnum::Int, scen_name::Union{Nothing, String}, output_dir::Union{Nothing, String}, streams::Dict{String, FileIO.Stream}) where T <: AbstractSimulationData
    savelist = sim_inst.sim_def.savelist

    model_index = 1
    for (m, results) in zip(sim_inst.models, sim_inst.results)
        for datum_key in savelist
            trial_df = _store_param_results(m, datum_key, trialnum, scen_name, results)
            if output_dir !== nothing

                # get sub_dir, which is different from output_dir if there are multiple models
                if (length(sim_inst.results) > 1)
                    sub_dir = joinpath(output_dir, "model_$(model_index)")
                else
                    sub_dir = output_dir   
                end      
                mkpath(sub_dir, mode=0o750) 

                # get filtered trial_df, which is different from trial_df if there are multiple scenarios
                if scen_name !== nothing
                    trial_df_filtered = filter(row -> row[:scen] .== scen_name, trial_df)[:, 1:end-1] # remove scen field
                else
                    trial_df_filtered = trial_df
                end

                datum_name = join(map(string, datum_key), "_")
                _save_trial_results(trial_df_filtered, datum_name, sub_dir, streams)
            end
        end
        model_index += 1
    end
end

"""
    _save_trial_results(trial_df::DataFrame, datum_name::String, output_dir::String, streams::Dict{String, FileIO.Stream})

Save the stored simulation results in `trial_df` from trial `trialnum` to files in the directory `output_dir`
"""
function _save_trial_results(trial_df::DataFrame, datum_name::String, output_dir::AbstractString, streams::Dict{String, FileIO.Stream}) where T <: AbstractSimulationData
    filename = joinpath(output_dir, "$datum_name.csv")
    if haskey(streams, filename)
        savestreaming(streams[filename], trial_df)
    else
        streams[filename] = savestreaming(filename, trial_df)
    end
end

function save_trial_inputs(sim_inst::SimulationInstance, filename::String)
    mkpath(dirname(filename), mode=0o750)   # ensure that the specified path exists
    save(filename, sim_inst)
    return nothing
end

# TBD: Modify lhs() to return an array of SampleStore{T} instances?
"""
    get_trial(sim_inst::SimulationInstance, trialnum::Int)

Return a NamedTuple with the data for next trial. Note that the `trialnum`
parameter is used only to support a 1-deep data cache that allows this
function to be called successively with the same `trialnum` to retrieve
the same NamedTuple. If `trialnum` does not match the current trial number,
the argument is ignored.
"""
function get_trial(sim_inst::SimulationInstance, trialnum::Int)

    if sim_inst.current_trial == trialnum
        return sim_inst.current_data
    end

    sim_def = sim_inst.sim_def

    vals = [rand(rv.dist) for rv in values(sim_def.rvdict)]
    sim_inst.current_data = sim_def.nt_type((vals...,))
    sim_inst.current_trial = trialnum
    
    return sim_inst.current_data
end

"""
    generate_trials!(sim_inst::SimulationInstance{T}, samples::Int; filename::Union{String, Nothing}=nothing)

Generate trials for the given `SimulationInstance` using the defined `samplesize.
Call this before running the sim to pre-generate data to be used by all scenarios. 
Also saves inputs if a filename is given.
"""
function generate_trials!(sim_inst::SimulationInstance{T}, samplesize::Int;
                        filename::Union{String, Nothing}=nothing) where T <: AbstractSimulationData
    sample!(sim_inst, samplesize)

    # TBD: If user asks for trial data to be saved, generate it up-front, or 
    # open a file that can be written to for each trialnum/scenario set?
    if filename != nothing
        save_trial_inputs(sim_inst, filename)
    end
end

function sample!(sim_inst::MonteCarloSimulationInstance, samplesize::Int)
    sim_inst.trials = samplesize
    rand!(sim_inst)
end

"""
    Random.rand!(sim_inst::SimulationInstance{T})

Replace all RVs originally of type Distribution with SampleStores with 
values drawn from that original distribution.
"""
function Random.rand!(sim_inst::SimulationInstance{T}) where T <: AbstractSimulationData
    sim_def = sim_inst.sim_def
    rvdict = sim_def.rvdict
    trials = sim_inst.trials

    for rv in values(sim_def.rvdict)
        # use underlying distribution, if known
        orig_dist = (rv.dist isa SampleStore ? rv.dist.dist : rv.dist)
        dist = (orig_dist === nothing ? rv.dist : orig_dist)
        values = rand(dist, trials)
        rvdict[rv.name] = RandomVariable(rv.name, SampleStore(values, orig_dist))
    end
end

"""
    _copy_sim_params(sim_inst::SimulationInstance{T})

Copy the parameters that are perturbed so we can restore them after each trial. This
is necessary when we are applying distributions by adding or multiplying original values.
"""
function _copy_sim_params(sim_inst::SimulationInstance{T}) where T <: AbstractSimulationData
    param_vec = Vector{Dict{Symbol, ModelParameter}}(undef, length(sim_inst.models))

    for (i, m) in enumerate(sim_inst.models)
        md = m.mi.md
        param_vec[i] = Dict{Symbol, ModelParameter}(trans.paramname => copy(external_param(md, trans.paramname)) for trans in sim_inst.sim_def.translist)
    end

    return param_vec
end

function _restore_sim_params!(sim_inst::SimulationInstance{T}, 
                              param_vec::Vector{Dict{Symbol, ModelParameter}}) where T <: AbstractSimulationData
    for (m, params) in zip(sim_inst.models, param_vec)
        md = m.mi.md
        for trans in sim_inst.sim_def.translist
            name = trans.paramname
            param = params[name]
            _restore_param!(param, name, md, trans)
        end
    end

    return nothing
end

function _restore_param!(param::ScalarModelParameter{T}, name::Symbol, md::ModelDef, trans::TransformSpec) where T
    md_param = external_param(md, name)
    md_param.value = param.value
end

function _restore_param!(param::ArrayModelParameter{T}, name::Symbol, md::ModelDef, trans::TransformSpec) where T
    md_param = external_param(md, name)
    indices = _param_indices(param, md, trans)
    md_param.values[indices...] = param.values[indices...]
end

function _param_indices(param::ArrayModelParameter{T}, md::ModelDef, trans::TransformSpec) where T
    pdims = dimensions(param)   # returns [] for scalar parameters
    num_pdims = length(pdims)

    tdims  = trans.dims
    num_dims = length(tdims) 

    # special case for handling reshaped data where a single draw returns a matrix of values
    if num_dims == 0
        indices = repeat([Colon()], num_pdims)
        return indices
    end

    if num_pdims != num_dims
        pname = trans.paramname
        error("Dimension mismatch: external parameter :$pname has $num_pdims dimensions ($pdims); Sim has $num_dims")
    end

    indices = Vector()
    for (dim_name, dim_values) in zip(pdims, tdims)
        dim = dimension(md, dim_name)
        push!(indices, dim[dim_values])
    end

    # println("indices: $indices")
    return indices
end

function _perturb_param!(param::ScalarModelParameter{T}, md::ModelDef, trans::TransformSpec, rvalue::Number) where T
    op = trans.op

    if op == :(=)
        param.value = T(rvalue)

    elseif op == :(*=)
        param.value *= rvalue

    else
        param.value += rvalue
    end
end

function _perturb_param!(param::ArrayModelParameter{T}, md::ModelDef, 
                         trans::TransformSpec, rvalue::Union{Number, Array{<: Number, N}}) where {T, N}
    op = trans.op
    pvalue = value(param)
    indices = _param_indices(param, md, trans)

    if op == :(=)
        pvalue[indices...] = rvalue

    elseif op == :(*=)
        pvalue[indices...] *= rvalue

    else
        pvalue[indices...] += rvalue
    end
end

"""
    _perturb_params!(sim_inst::SimulationInstance{T}, trialnum::Int)

Modify the stochastic parameters for all models in `sim_inst`, using the 
values drawn for trial `trialnum`.
"""
function _perturb_params!(sim_inst::SimulationInstance{T}, trialnum::Int) where T <: AbstractSimulationData
    if trialnum > sim_inst.trials
        error("Attempted to run trial $trialnum, but only $(sim_inst.trials) trials are defined")
    end

    trialdata = get_trial(sim_inst, trialnum)

    for m in sim_inst.models
        md = m.mi.md
        for trans in sim_inst.sim_def.translist        
            param = external_param(md, trans.paramname)
            rvalue = getfield(trialdata, trans.rvname)
            _perturb_param!(param, md, trans, rvalue)
        end
    end
    return nothing
end

function _reset_rvs!(sim_def::SimulationDef{T}) where T <: AbstractSimulationData
    for rv in values(sim_def.rvdict)
        if rv.dist isa SampleStore
            reset(rv.dist)
        end
    end
end

"""
    _reset_results!(sim_inst::SimulationInstance{T})

Reset all simulation results storage to a vector of empty dicts
"""
function _reset_results!(sim_inst::SimulationInstance{T}) where T <: AbstractSimulationData
    sim_inst.results = [Dict{Tuple, DataFrame}() for m in sim_inst.models]
end

# Append a string representation of the tuple args to the given directory name
function _compute_output_dir(orig_output_dir, tup)
    output_dir = (orig_output_dir === nothing) ? nothing : joinpath(orig_output_dir, join(map(string, tup), "_"))
    mkpath(output_dir, mode=0o750)
    return output_dir
end

"""
    run(sim_def::SimulationDef{T}, models::Union{Vector{Model}, Model}, samplesize::Int; 
            ntimesteps::Int=typemax(Int), 
            trials_output_filename::Union{Nothing, AbstractString}=nothing, 
            results_output_dir::Union{Nothing, AbstractString}=nothing, 
            pre_trial_func::Union{Nothing, Function}=nothing, 
            post_trial_func::Union{Nothing, Function}=nothing,
            scenario_func::Union{Nothing, Function}=nothing,
            scenario_placement::ScenarioLoopPlacement=OUTER,
            scenario_args=nothing,
            results_in_memory::Bool=true)

Run the simulation definition `sim_def` for the `models` using `samplesize` samples.

Optionally run the `models` for `ntimesteps`, if specified, 
else to the maximum defined time period. Note that trial data are applied to all the 
associated models even when running only a portion of them.   

If provided, the generated trials and results will be saved in the indicated 
`trials_output_filename` and `results_output_dir` respectively. If `results_in_memory` is set
to false, then results will be cleared from memory and only stored in the
`results_output_dir`.

If `pre_trial_func` or `post_trial_func` are defined, the designated functions are called 
just before or after (respectively) running a trial. The functions must have the signature:

    fn(sim_inst::SimulationInstance, trialnum::Int, ntimesteps::Int, tup::Tuple)

where `tup` is a tuple of scenario arguments representing one element in the cross-product
of all scenario value vectors. In situations in which you want the simulation loop to run only
some of the models, the remainder of the runs can be handled using a `pre_trial_func` or
`post_trial_func`.

If provided, `scenario_args` must be a `Vector{Pair}`, where each `Pair` is a symbol and a 
`Vector` of arbitrary values that will be meaningful to `scenario_func`, which must have
the signature:

    scenario_func(sim_inst::SimulationInstance, tup::Tuple)

By default, the scenario loop encloses the simulation loop, but the scenario loop can be
placed inside the simulation loop by specifying `scenario_placement=INNER`. When `INNER` 
is specified, the `scenario_func` is called after any `pre_trial_func` but before the model
is run.

Returns the type `SimulationInstance` that contains a copy of the original `SimulationDef`,
along with mutated information about trials, in addition to the model list and 
results information.
"""
function Base.run(sim_def::SimulationDef{T}, models::Union{Vector{Model}, Model}, samplesize::Int;
                 ntimesteps::Int=typemax(Int), 
                 trials_output_filename::Union{Nothing, AbstractString}=nothing, 
                 results_output_dir::Union{Nothing, AbstractString}=nothing, 
                 pre_trial_func::Union{Nothing, Function}=nothing, 
                 post_trial_func::Union{Nothing, Function}=nothing,
                 scenario_func::Union{Nothing, Function}=nothing,
                 scenario_placement::ScenarioLoopPlacement=OUTER,
                 scenario_args=nothing,
                 results_in_memory::Bool=true) where T <: AbstractSimulationData
            
    # Quick check for results saving
    if (!results_in_memory) && (results_output_dir===nothing)
        error("The results_in_memory keyword arg is set to ($results_in_memory) and 
        results_output_dir keyword arg is set to ($results_output_dir), thus 
        results will not be saved either in memory or in a file.")
    end

    # Initiate the SimulationInstance and set the models and trials for the copied 
    # sim held within sim_inst
    sim_inst = SimulationInstance{typeof(sim_def.data)}(sim_def)
    set_models!(sim_inst, models)
    generate_trials!(sim_inst, samplesize; filename=trials_output_filename)

    if (scenario_func === nothing) != (scenario_args === nothing)
        error("run: scenario_func and scenario_arg must both be nothing or both set to non-nothing values")
    end

    for m in sim_inst.models
        if m.mi === nothing
            build(m)
        end
    end
    
    trials = 1:sim_inst.trials

    # Save the original dir since we modify the output_dir to store scenario results
    orig_results_output_dir = results_output_dir

    # booleans vars to simplify the repeated tests in the loop below
    has_results_output_dir     = (orig_results_output_dir !== nothing)
    has_scenario_func  = (scenario_func !== nothing)
    has_outer_scenario = (has_scenario_func && scenario_placement == OUTER)
    has_inner_scenario = (has_scenario_func && scenario_placement == INNER)

    if has_scenario_func
        scen_names  = [arg.first  for arg in scenario_args]
        scen_values = [arg.second for arg in scenario_args]

        # precompute all combinations of scenario arguments so we can run
        # a single loop regardless of the number of scenario arguments.
        arg_tuples = Iterators.product(scen_values...)

        if has_outer_scenario
            arg_tuples_outer = arg_tuples
            arg_tuples_inner = (nothing,)   # allows one iteration when no scenario loop specified
        else
            arg_tuples_outer = (nothing,)   # as above
            arg_tuples_inner = arg_tuples
        end
    else
        arg_tuples = arg_tuples_outer = arg_tuples_inner = (nothing,)
        scen_name = nothing
    end
    
    # Set up progress bar
    nscenarios = length(arg_tuples)
    ntrials = length(trials)
    total_runs = nscenarios * ntrials
    counter = 1
    p = Progress(total_runs, counter, "Running $ntrials trials for $nscenarios scenarios...")

    for outer_tup in arg_tuples_outer
        if has_outer_scenario
            @debug "Calling outer scenario_func with $outer_tup"
            scenario_func(sim_inst, outer_tup)

            # we'll store the results of each in a subdir composed of tuple values
            results_output_dir = _compute_output_dir(orig_results_output_dir, outer_tup)

            # we'll need a scenario name for the DataFrame
            scen_name = join(map(string, outer_tup), "_")
        end
                
        # Save the params to be perturbed so we can reset them after each trial
        original_values = _copy_sim_params(sim_inst)        
        
        # Reset internal index to 1 for all stored parameters to reuse the data
        _reset_rvs!(sim_inst.sim_def)

        # Create a Dictionary of streams
        streams = Dict{String, FileIO.Stream}()

        try 
            for (i, trialnum) in enumerate(trials)
                @debug "Running trial $trialnum"

                for inner_tup in arg_tuples_inner
                    tup = has_inner_scenario ? inner_tup : outer_tup

                    _perturb_params!(sim_inst, trialnum)

                    if pre_trial_func !== nothing
                        @debug "Calling pre_trial_func($trialnum, $tup)"
                        pre_trial_func(sim_inst, trialnum, ntimesteps, tup)
                    end               

                    if has_inner_scenario
                        @debug "Calling inner scenario_func with $inner_tup"
                        scenario_func(sim_inst, inner_tup)

                        results_output_dir = _compute_output_dir(orig_results_output_dir, inner_tup)

                        # we'll need a scenario name for the DataFrame
                        scen_name = join(map(string, inner_tup), "_")
                    end

                    for m in sim_inst.models   # note that list of models may be changed in scenario_func
                        @debug "Running model"
                        run(m, ntimesteps=ntimesteps)
                    end
                    
                    if post_trial_func !== nothing
                        @debug "Calling post_trial_func($trialnum, $tup)"
                        post_trial_func(sim_inst, trialnum, ntimesteps, tup)
                    end

                    _store_trial_results(sim_inst, trialnum, scen_name, results_output_dir, streams)
                    _restore_sim_params!(sim_inst, original_values)

                    counter += 1
                    ProgressMeter.update!(p, counter)                

                    if has_results_output_dir && ! results_in_memory
                        _reset_results!(sim_inst)
                    end
                end
            end
        finally 
            close.(values(streams))   # use broadcasting to close all stream 
        end
    end

    return sim_inst
end

# Set models
""" 
	    set_models!(sim_inst::SimulationInstance{T}, models::Vector{Model})
	
	Set the `models` to be used by the SimulationDef held by `sim_inst`. 
"""
function set_models!(sim_inst::SimulationInstance{T}, models::Vector{Model}) where T <: AbstractSimulationData
    sim_inst.models = models
    _reset_results!(sim_inst)    # sets results vector to same length
end

# Convenience methods for single model and MarginalModel
""" 
set_models!(sim_inst::SimulationInstance{T}, m::Model)
	
    Set the model `m` to be used by the Simulatoin held by `sim_inst`.
"""
set_models!(sim_inst::SimulationInstance{T}, m::Model)  where T <: AbstractSimulationData = set_models!(sim_inst, [m])

""" 
set_models!(sim::SimulationInstance{T}, mm::MarginalModel)

    Set the models to be used by the SimulationDef held by `sim_inst` to be `mm.base` and `mm.marginal`
	which make up the MarginalModel `mm`. 
"""
set_models!(sim_inst::SimulationInstance{T}, mm::MarginalModel) where T <: AbstractSimulationData = set_models!(sim_inst, [mm.base, mm.marginal])

#
# Iterator functions for Simulation instance directly, and for use as an IterableTable.
#
function Base.iterate(sim_inst::SimulationInstance{T}) where T <: AbstractSimulationData
    _reset_rvs!(sim_inst.sim_def)
    trialnum = 1
    return get_trial(sim_inst, trialnum), trialnum + 1
end

function Base.iterate(sim_inst::SimulationInstance{T}, trialnum) where T <: AbstractSimulationData
    if trialnum > sim_inst.trials
        return nothing
    else
        return get_trial(sim_inst, trialnum), trialnum + 1
    end
end

IteratorInterfaceExtensions.isiterable(sim_inst::SimulationInstance{T}) where T <: AbstractSimulationData = true
TableTraits.isiterabletable(sim_inst::SimulationInstance{T}) where T <: AbstractSimulationData = true

IteratorInterfaceExtensions.getiterator(sim_inst::SimulationInstance{T}) where T = SimIterator{sim_inst.sim_def.nt_type, T}(sim_inst)

column_names(sim_def::SimulationDef{T}) where T <: AbstractSimulationData = fieldnames(sim_def.nt_type)
column_types(sim_def::SimulationDef{T}) where T <: AbstractSimulationData = [eltype(fld) for fld in values(sim_def.rvdict)]

column_names(sim_inst::SimulationInstance{T}) where T <: AbstractSimulationData = column_names(sim_inst.sim_def)
column_types(sim_inst::SimulationInstance{T}) where T <: AbstractSimulationData = column_types(sim_inst.sim_def)

#
# Iteration support (which in turn supports the "save" method)
#
column_names(iter::SimIterator) = column_names(iter.sim_inst)
column_types(iter::SimIterator) = error("Not implemented") # Used to be `IterableTables.column_types(iter.sim_def)`

function Base.iterate(iter::SimIterator)
    _reset_rvs!(iter.sim_inst.sim_def)
    idx = 1
    return get_trial(iter.sim_inst, idx), idx + 1
end

function Base.iterate(iter::SimIterator, idx)
    if idx > iter.sim_inst.trials
        return nothing
    else
        return get_trial(iter.sim_inst, idx), idx + 1
    end
end

Base.length(iter::SimIterator) = iter.sim_inst.trials

Base.eltype(::Type{SimIterator{NT, T}}) where {NT, T} = NT<|MERGE_RESOLUTION|>--- conflicted
+++ resolved
@@ -82,12 +82,7 @@
 
     else
         trial_df = getdataframe(m, comp_name, datum_name)
-<<<<<<< HEAD
-        trial_df[:trialnum] = trialnum
-        has_scen ? trial_df[:scen] = scen_name : nothing
-=======
         trial_df[!, :trialnum] .= trialnum
->>>>>>> b6339f04
         # println("size of trial_df: $(size(trial_df))")
 
         if haskey(results, datum_key)
