using StatsBase
using Statistics
using Distributions
using Random

# N.B. See Mimi/WIP/load_empirical_dist.jl for helper functions.

struct EmpiricalDistribution{T}
    values::Vector{T}
    weights::ProbabilityWeights
    dist::Distribution

    # Create an empirical distribution from a vector of values and an optional
    # vector of probabilities for each value. If not provided, the values are
    # assumed to be equally likely.
    # N.B. This doesn't copy the values vector, so caller must, if required
    function EmpiricalDistribution(values::Vector{T}, probs::Union{Nothing, Vector{Float64}}=nothing) where T
        n = length(values)
        if probs == nothing
            probs = Vector{Float64}(n)
            probs[:] = 1/n
        elseif length(probs) != n
            error("Vectors of values and probabilities must be equal lengths")
        end

        # If the probs don't exactly sum to 1, but are close, tweak
        # the final value so the sum is 1.
        total = sum(probs)
        if 0 < (1 - total) < 1E-5
            probs[end] += 1 - total
        end

        weights = ProbabilityWeights(probs)

        return new{T}(values, weights, Categorical(probs))
    end
end

<<<<<<< HEAD
# """
# EmpiricalDistribution(obj::Any,
#                       value_col::Union{Symbol, String, Int},
#                       prob_col::Union{Nothing, Symbol, String, Int}=nothing;
#                       value_type::DataType=Any)

# Load empirical values from an object returned by load() and generate a distribution. 
# Typical usage might be:

# `d = EmpiricalDistribution(load("foo.xlsx", otherpars=...), :valcolname, :probcolname)`

# The `value_col` identifies by the column name or integer index for the values 
# to use, and the optional `prob_col` identifies the column name or integer index for the
# probabilities to use. If `prob_col` is not provide, equal probabilities are assumed 
# for each value.
# """
# function EmpiricalDistribution(obj::Any,
#                                value_col::Union{Symbol, AbstractString, Int},
#                                prob_col::Union{Nothing, Symbol, AbstractString, Int}=nothing;
#                                value_type::DataType=Any)
#     probs = nothing

#     values = isa(value_col, Symbol) ? df[value_col] : df.columns[value_col]
        
#     if prob_col != nothing
#         probs = Vector{Float64}(isa(prob_col, Symbol) ? df[prob_col] : df.columns[prob_col])
#     end

#     return EmpiricalDistribution(values, probs)
# end

=======
>>>>>>> b66dae9a
#
# Delegate a few functions that we require in our application. 
# No need to be exhaustive here.
#
function Statistics.mean(d::EmpiricalDistribution)
    return mean(d.values, d.weights)
end

function Statistics.std(d::EmpiricalDistribution)
    return std(d.values, d.weights, corrected=true)
end

function Statistics.var(d::EmpiricalDistribution)
    return var(d.values, d.weights, corrected=true)
end

function Statistics.quantile(d::EmpiricalDistribution, args...)
    indices = quantile.(d.dist, args...)
    return d.values[indices]
end

function Statistics.rand(d::EmpiricalDistribution, args...)
    indices = rand(d.dist, args...)
    return d.values[indices]
end

function Random.rand!(d::EmpiricalDistribution, args...)
    indices = rand!(d.dist, args...)
    return d.values[indices]
end<|MERGE_RESOLUTION|>--- conflicted
+++ resolved
@@ -36,40 +36,6 @@
     end
 end
 
-<<<<<<< HEAD
-# """
-# EmpiricalDistribution(obj::Any,
-#                       value_col::Union{Symbol, String, Int},
-#                       prob_col::Union{Nothing, Symbol, String, Int}=nothing;
-#                       value_type::DataType=Any)
-
-# Load empirical values from an object returned by load() and generate a distribution. 
-# Typical usage might be:
-
-# `d = EmpiricalDistribution(load("foo.xlsx", otherpars=...), :valcolname, :probcolname)`
-
-# The `value_col` identifies by the column name or integer index for the values 
-# to use, and the optional `prob_col` identifies the column name or integer index for the
-# probabilities to use. If `prob_col` is not provide, equal probabilities are assumed 
-# for each value.
-# """
-# function EmpiricalDistribution(obj::Any,
-#                                value_col::Union{Symbol, AbstractString, Int},
-#                                prob_col::Union{Nothing, Symbol, AbstractString, Int}=nothing;
-#                                value_type::DataType=Any)
-#     probs = nothing
-
-#     values = isa(value_col, Symbol) ? df[value_col] : df.columns[value_col]
-        
-#     if prob_col != nothing
-#         probs = Vector{Float64}(isa(prob_col, Symbol) ? df[prob_col] : df.columns[prob_col])
-#     end
-
-#     return EmpiricalDistribution(values, probs)
-# end
-
-=======
->>>>>>> b66dae9a
 #
 # Delegate a few functions that we require in our application. 
 # No need to be exhaustive here.
