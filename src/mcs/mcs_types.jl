--- conflicted
+++ resolved
@@ -178,20 +178,16 @@
 end
 
 """
-<<<<<<< HEAD
+    SimulationDef{T}() where T <: AbstractSimulationData
+
+Allow creation of an "empty" SimulationDef instance.
+"""
+function SimulationDef{T}() where T <: AbstractSimulationData
+    SimulationDef{T}([], TransformSpec[], Tuple{Symbol, Symbol}[], T())
+end
+
+"""
     set_payload!(sim_def::SimulationDef, payload) 
-=======
-    Simulation{T}() where T <: AbstractSimulationData
-
-Allow creation of an "empty" Simulation instance.
-"""
-function Simulation{T}() where T <: AbstractSimulationData
-    Simulation{T}([], TransformSpec[], Tuple{Symbol, Symbol}[], T())
-end
-
-"""
-    set_payload!(sim::Simulation, payload) 
->>>>>>> 32aaa3b5
 
 Attach a user's `payload` to the `SimulationDef` instance so it can be
 accessed in scenario and pre-/post-trial callback functions. The value
