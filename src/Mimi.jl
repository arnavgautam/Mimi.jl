module Mimi

include("metainfo.jl")
include("clock.jl")

using DataStructures
using DataFrames
using Distributions
using NamedArrays

export
    ComponentState, run_timestep, run, @defcomp, Model, setindex, addcomponent, setparameter,
    connectparameter, setleftoverparameters, getvariable, adder, MarginalModel, getindex,
    getdataframe, components, variables, getvpd, unitcheck

import
    Base.getindex, Base.run, Base.show

function lint_helper(ex::Expr, ctx)
    if ex.head == :macrocall
        if ex.args[1] == Symbol("@defcomp")
            push!(ctx.callstack[end].types, ex.args[2])
            return true
        end
    end
    return false
end

abstract ComponentState

type ComponentInstanceInfo
    name::Symbol
    component_type::DataType
end

abstract Parameter

type ScalarModelParameter <: Parameter
    dependentCompsAndParams2::Set{Tuple{Symbol, Symbol}}
    value

    function ScalarModelParameter(value)
        p = new()
        p.dependentCompsAndParams2 = Set{Tuple{Symbol,Symbol}}()
        p.value = value
        return p
    end
end

type InternalParameterConnection
    source_variable_name::Symbol
    source_component_name::Symbol
    target_parameter_name::Symbol
    target_component_name::Symbol
    ignoreunits::Bool
end

type ExternalParameterConnection
    component_name::Symbol
    param_name::Symbol #name of the parameter in the component
    external_parameter::Parameter
end

type ModelInstance
    components::OrderedDict{Symbol, ComponentState}
    internal_parameter_connections::Array{InternalParameterConnection, 1}
end

type ArrayModelParameter <: Parameter
    values::AbstractArray
    dims::Vector{Symbol}

    function ArrayModelParameter(values::AbstractArray, dims::Vector{Symbol})
        amp = new()
        amp.values = values
        amp.dims = dims
        return amp
    end
end

# type NamedArrayModelParameter <: Parameter
#     values
#
#     function NamedArrayModelParameter(values::NamedArray)
#         namp = new()
#         namp.values = values
#         return namp
#     end
# end

type Model
    indices_counts::Dict{Symbol,Int}
    indices_values::Dict{Symbol,Vector{Any}}
    external_parameters::Dict{Symbol,Parameter}
    numberType::DataType
    internal_parameter_connections::Array{InternalParameterConnection, 1}
    external_parameter_connections::Array{ExternalParameterConnection, 1}
    components2::OrderedDict{Symbol, ComponentInstanceInfo}
    mi::Nullable{ModelInstance}

    function Model(numberType::DataType=Float64)
        m = new()
        m.indices_counts = Dict{Symbol,Int}()
        m.indices_values = Dict{Symbol, Vector{Any}}()
        m.external_parameters = Dict{Symbol, Parameter}()
        m.numberType = numberType
        m.internal_parameter_connections = Array{InternalParameterConnection,1}()
        m.external_parameter_connections = Array{ExternalParameterConnection, 1}()
        m.components2 = OrderedDict{Symbol, ComponentInstanceInfo}()
        m.mi = Nullable{ModelInstance}()
        return m
    end
end

type MarginalModel
    base::Model
    marginal::Model
    delta::Float64
end

function setbestguess(m::Model)
    if isnull(m.mi)
        m.mi = Nullable{ModelInstance}(build(m))
    end

    for p in values(m.external_parameters)
        setbestguess(get(m.mi), p)
    end
end

function setrandom(m::Model)
    if isnull(m.mi)
        m.mi = Nullable{ModelInstance}(build(m))
    end

    for p in values(m.external_parameters)
        setrandom(get(m.mi), p)
    end
end

"""
    components(m::Model)

List all the components in model `m`.
"""
function components(m::Model)
    collect(keys(m.components))
end

# Return the MetaComponent for a given component
function getmetainfo(m::Model, componentname::Symbol)
    meta = metainfo.getallcomps()
    meta_module_name = Symbol(m.components2[componentname].component_type.name.module)
    meta_component_name = Symbol(m.components2[componentname].component_type)
    return meta[(meta_module_name, meta_component_name)]
end

"""
    variables(m::Model, componentname::Symbol)

List all the variables of `componentname` in model `m`.
"""
function variables(m::Model, componentname::Symbol)
    c = getmetainfo(m, componentname)
    collect(keys(c.variables))
end

function getindex(m::MarginalModel, component::Symbol, name::Symbol)
    return (m.marginal[component,name].-m.base[component,name])./m.delta
end

function setindex(m::Model, name::Symbol, count::Int)
    m.indices_counts[name] = count
    m.indices_values[name] = collect(1:count)
    nothing
end

function setindex{T}(m::Model, name::Symbol, values::Vector{T})
    m.indices_counts[name] = length(values)
    m.indices_values[name] = copy(values)
    nothing
end

"""
Add a component to a model.
"""
function addcomponent(m::Model, t, name::Symbol=Symbol(string(t)); before=nothing,after=nothing)
    if before!=nothing && after!=nothing
        error("Can only specify before or after parameter")
    end

    if before!=nothing
        newcomponents2 = OrderedDict{Symbol, ComponentInstanceInfo}()
        for i in keys(m.components2)
            if i==before
                newcomponents2[name] = ComponentInstanceInfo(name, t)
            end
            newcomponents2[i] = m.components2[i]
        end
        m.components2 = newcomponents2
    elseif after!=nothing
        newcomponents2 = OrderedDict{Symbol, ComponentInstanceInfo}()
        for i in keys(m.components2)
            newcomponents2[i] = m.components[i]
            if i==after
                newcomponents2[name] = ComponentInstanceInfo(name, t)
            end
        end
        m.components2 = newcomponents2

    else
        m.components2[name] = ComponentInstanceInfo(name, t)
    end
    m.mi = Nullable{ModelInstance}()
    ComponentReference(m, name)
end

"""
Set the parameter of a component in a model to a given value.
"""
function setparameter(m::Model, component::Symbol, name::Symbol, value)
    addparameter(m, name, value)
    connectparameter(m, component, name, name)
    m.mi = Nullable{ModelInstance}()
    nothing
end

function checklabels(m::Model, component::Symbol, name::Symbol, parametername::Symbol, p::ArrayModelParameter)
<<<<<<< HEAD
=======

>>>>>>> 6e3c16ad
    if !(eltype(p.values) <: getmetainfo(m, component).parameters[parametername].datatype)
        error(string("Mismatched datatype of parameter connection. Component: ", component, ", Parameter: ", parametername))
    elseif !(size(p.dims) == size(getmetainfo(m, component).parameters[parametername].dimensions))
        error(string("Mismatched dimensions of parameter connection. Component: ", component, ", Parameter: ", parametername))
    else
        comp_dims = getmetainfo(m, component).parameters[parametername].dimensions
        i=1
        for dim in comp_dims
            if !(length(m.indices_values[dim])==size(p.values)[i])
                error("Length of the labels and the provided data are not matching")
            end
            i+=1
        end
    end
end


function connectparameter(m::Model, component::Symbol, name::Symbol, parametername::Symbol)
    p = m.external_parameters[Symbol(lowercase(string(parametername)))]

    if isa(p, ArrayModelParameter)
        checklabels(m, component, name, parametername, p)
    end

    x = ExternalParameterConnection(component, name, p)
    push!(m.external_parameter_connections, x)

    nothing
end

function updateparameter(m::Model, name::Symbol, value)
       p = m.parameters[Symbol(lowercase(string(name)))]

       p.value = value

       setbestguess(p)
end

function check_parameter_dimensions(m::Model, dims::Vector)
    for dim in dims
        if dim in keys(m.indices_values)
            labels = names(value, findnext(dims, dim, 1))
            for i in collect(1:1:length(all_labels))
                if !(labels[i] == m.indices_values[dim][i])
                    error(string("Parameter labels for ", dim, " dimension in ", name," parameter do not match model's indices values"))
                end
            end
        else
            error(string("Dimension ", dim, " in parameter ", name, " not found in model's dimensions"))
        end
    end
end

function addparameter(m::Model, name::Symbol, value::NamedArray)
    dims = dimnames(value)

    check_parameter_dimensions(m, dims, name)

    p = ArrayModelParameter(value, dims)
    m.external_parameters[Symbol(lowercase(string(name)))] = p
end

function addparameter(m::Model, name::Symbol, value::AbstractArray)
    if !(typeof(value) <: Array{m.numberType})
        # E.g., if model takes Number and given Float64, convert it
        value = convert(Array{m.numberType}, value)
    end
    dims = Vector{Symbol}(ndims(value))
    p = ArrayModelParameter(value, dims)
    m.external_parameters[Symbol(lowercase(string(name)))] = p
end

function addparameter(m::Model, name::Symbol, value::AbstractArray, dims::Vector{Symbol})
    #instead of a NamedArray, user can pass in the names of the dimensions in the dims vector

    check_parameter_dimensions(m, dims, name)

    p = ArrayModelParameter(value, dims)
    m.external_parameters[Symbol(lowercase(string(name)))] = p
end

function addparameter(m::Model, name::Symbol, value::Any)
    #function for adding scalar parameters ("Any" type)
    p = ScalarModelParameter(value)
    m.external_parameters[Symbol(lowercase(string(name)))] = p
end

function connectparameter(m::Model, target_component::Symbol, target_name::Symbol, source_component::Symbol, source_name::Symbol; ignoreunits::Bool=false)

    # Check the units, if provided
    if !ignoreunits &&
        !unitcheck(getmetainfo(m, target_component).parameters[target_name].unit,
                   getmetainfo(m, source_component).variables[source_name].unit)
        error("Units of $source_component.$source_name do not match $target_component.$target_name.")
    end

    curr = InternalParameterConnection(source_name, source_component, target_name, target_component, ignoreunits)
    push!(m.internal_parameter_connections, curr)

    nothing
end

# Default string, string unit check function
function unitcheck(one::AbstractString, two::AbstractString)
    # True if and only if they match
    return one == two
end

"""
Bind the parameter of one component to a variable in another component.

"""
connectparameter

"""
Set all the parameters in a model that don't have a value and are not connected
to some other component to a value from a dictionary.
"""

function setleftoverparameters(m::Model, parameters::Dict{Any,Any})
    for (name, value) in parameters
        addparameter(m, Symbol(name), value)
    end

    for c in values(m.components2)
        params = get_parameters(m, c)
        set_params = get_set_parameters(m, c)
        for p in params
            if !in(p, set_params)
                connectparameter(m, c.name, p, p)
            end
        end
    end

    nothing
end

""" helper function for setleftoverparameters"""
function get_set_parameters(m::Model, c::ComponentInstanceInfo)
    ext_connections = filter(x->x.component_name==c.name, m.external_parameter_connections)
    ext_set_params = map(x->x.param_name, ext_connections)

    int_connections = filter(x->x.target_component_name==c.name, m.internal_parameter_connections)
    int_set_params = map(x->x.target_parameter_name, int_connections)

    return union(ext_set_params, int_set_params)
end

""" helper function for setleftoverparameters"""
function get_parameters(m::Model, component::ComponentInstanceInfo)
    _dict = Mimi.metainfo.getallcomps()
    _module = module_name(component.component_type.name.module)
    _metacomponent = _dict[(_module, component.component_type.name.name)]
    return keys(_metacomponent.parameters)
end

function getindex(m::Model, component::Symbol, name::Symbol)
    return getindex(get(m.mi), component, name)
end

function getindex(mi::ModelInstance, component::Symbol, name::Symbol)
    return getfield(mi.components[component].Variables, name)
end

"""
    getdataframe(m::Model, componentname::Symbol, name::Symbol)

Return the values for variable `name` in `componentname` of model `m` as a DataFrame.
"""
function getdataframe(m::Model, componentname::Symbol, name::Symbol)
    if isnull(m.mi)
        error("Cannot get dataframe, model has not been built yet")
    else
        return getdataframe(m, get(m.mi), componentname, name)
    end
end

function getdataframe(m::Model, mi::ModelInstance, componentname::Symbol, name::Symbol)
    comp_type = typeof(mi.components[componentname])

    meta_module_name = Symbol(supertype(typeof(mi.components[componentname])).name.module)
    meta_component_name = Symbol(supertype(typeof(mi.components[componentname])).name.name)

    vardiminfo = getdiminfoforvar((meta_module_name,meta_component_name), name)
    if length(vardiminfo)==0
        return mi[componentname, name]
    elseif length(vardiminfo)==1
        df = DataFrame()
        df[vardiminfo[1]] = m.indices_values[vardiminfo[1]]
        df[name] = mi[componentname, name]
        return df
    elseif length(vardiminfo)==2
        df = DataFrame()
        dim1 = length(m.indices_values[vardiminfo[1]])
        dim2 = length(m.indices_values[vardiminfo[2]])
        df[vardiminfo[1]] = repeat(m.indices_values[vardiminfo[1]],inner=[dim2])
        df[vardiminfo[2]] = repeat(m.indices_values[vardiminfo[2]],outer=[dim1])
        data = m[componentname, name]
        df[name] = cat(1,[vec(data[i,:]) for i=1:dim1]...)
        return df
    else
        error("Not yet implemented")
    end
end

import Base.show
show(io::IO, a::ComponentState) = print(io, "ComponentState")

function build(m::Model)
    #instantiate the components
    builtComponents = OrderedDict{Symbol, ComponentState}()
    for c in values(m.components2)
        t = c.component_type
        comp = t(m.numberType, m.indices_counts)

        builtComponents[c.name] = comp
    end

    #make the parameter connections
    for x in m.internal_parameter_connections
        c_target = builtComponents[x.target_component_name]
        c_source = builtComponents[x.source_component_name]
        setfield!(c_target.Parameters, x.target_parameter_name, getfield(c_source.Variables, x.source_variable_name))
    end

    for x in m.external_parameter_connections
        param = x.external_parameter
        if isa(param, ScalarModelParameter)
            setfield!(builtComponents[x.component_name].Parameters, x.param_name, param.value)
        else
            setfield!(builtComponents[x.component_name].Parameters, x.param_name, param.values)
        end
    end


    mi = ModelInstance(builtComponents, m.internal_parameter_connections)

    return mi
end

"""
    run(m::Model)

Run model `m` once.
"""
function run(m::Model;ntimesteps=typemax(Int))
    if isnull(m.mi)
        m.mi = Nullable{ModelInstance}(build(m))
    end
    run(get(m.mi), ntimesteps, m.indices_counts)
end

function run(mi::ModelInstance, ntimesteps, indices_counts)
    for c in values(mi.components)
        resetvariables(c)
        init(c)
    end

    clock = Clock(1,min(indices_counts[:time],ntimesteps))

    while !finished(clock)
        #update_scalar_parameters(mi)
        for i in mi.components
            name = i[1]
            c = i[2]
            update_scalar_parameters(mi, name)
            run_timestep(c,gettimestep(clock))
        end
        move_forward(clock)
    end
end

function update_scalar_parameters(mi::ModelInstance, c::Symbol)
    for x in get_connections(mi, c, :incoming)
        c_target = mi.components[x.target_component_name]
        c_source = mi.components[x.source_component_name]
        setfield!(c_target.Parameters, x.target_parameter_name, getfield(c_source.Variables, x.source_variable_name))
    end
end

function update_scalar_parameters(mi::ModelInstance)
    #this function is bad!! doesn't necessarilly update scalars in the correct order
    for x in mi.internal_parameter_connections
        c_target = mi.components[x.target_component_name]
        c_source = mi.components[x.source_component_name]
        setfield!(c_target.Parameters, x.target_parameter_name, getfield(c_source.Variables, x.source_variable_name))
    end
end

function run_timestep(s, t)
    typeofs = typeof(s)
    println("Generic run_timestep called for $typeofs.")
end

function init(s)
end

function resetvariables(s)
    typeofs = typeof(s)
    println("Generic resetvariables called for $typeofs.")
end

function getdiminfoforvar(s, name)
    meta = metainfo.getallcomps()
    meta[s].variables[name].dimensions
end

function getvpd(s)
    return s.Variables, s.Parameters, s.Dimensions
end

# Helper function for macro: collects all the keyword arguments in a function call to a dictionary.
function collectkw(args::Vector{Any})
    kws = Dict{Symbol, Any}()
    for arg in args
        if isa(arg, Expr) && arg.head == :kw
            kws[arg.args[1]] = arg.args[2]
        end
    end

    kws
end

"""
Define a new component.
"""
macro defcomp(name, ex)
    resetvarsdef = Expr(:block)

    metavardef = Expr(:block)
    metapardef = Expr(:block)
    metadimdef = Expr(:block)

    for line in ex.args
        if line.head==:(=) && line.args[2].head==:call && line.args[2].args[1]==:Index
            dimensionName = line.args[1]

            push!(metadimdef.args, :(metainfo.adddimension(module_name(current_module()), $(Expr(:quote,name)), $(QuoteNode(dimensionName)) )))
        elseif line.head==:(=) && line.args[2].head==:call && line.args[2].args[1]==:Parameter
            if isa(line.args[1], Symbol)
                parameterName = line.args[1]
                parameterType = :Number
            elseif line.args[1].head==:(::)
                parameterName = line.args[1].args[1]
                parameterType = line.args[1].args[2]
            else
                error()
            end

            kws = collectkw(line.args[2].args)

            # Get description and unit, if provided
            description = get(kws, :description, "")
            unit = get(kws, :unit, "")

            if haskey(kws, :index)
                parameterIndex = kws[:index].args

                pardims = Array(Any, 0)
                for l in parameterIndex
                    push!(pardims, l)
                end

                push!(metapardef.args, :(metainfo.addparameter(module_name(current_module()), $(Expr(:quote,name)), $(QuoteNode(parameterName)), $(esc(parameterType)), $(pardims), $(description), $(unit))))
            else
                push!(metapardef.args, :(metainfo.addparameter(module_name(current_module()), $(Expr(:quote,name)), $(QuoteNode(parameterName)), $(esc(parameterType)), [], $(description), $(unit))))
            end
        elseif line.head==:(=) && line.args[2].head==:call && line.args[2].args[1]==:Variable
            if isa(line.args[1], Symbol)
                variableName = line.args[1]
                variableType = :Number
            elseif line.args[1].head==:(::)
                variableName = line.args[1].args[1]
                variableType = line.args[1].args[2]
            else
                error()
            end

            kws = collectkw(line.args[2].args)

            # Get description and unit, if provided
            description = get(kws, :description, "")
            unit = get(kws, :unit, "")

            if haskey(kws, :index)
                variableIndex = kws[:index].args

                vardims = Array(Any, 0)
                for l in variableIndex
                    push!(vardims, l)
                end

                push!(metavardef.args, :(metainfo.addvariable(module_name(current_module()), $(Expr(:quote,name)), $(QuoteNode(variableName)), $(esc(variableType)), $(vardims), $(description), $(unit))))

                if variableType==:Number
                    push!(resetvarsdef.args,:($(esc(Symbol("fill!")))(s.Variables.$(variableName),$(esc(Symbol("NaN"))))))
                end
            else
                push!(metavardef.args, :(metainfo.addvariable(module_name(current_module()), $(Expr(:quote,name)), $(QuoteNode(variableName)), $(esc(variableType)), [], $(description), $(unit))))

                if variableType==:Number
                    push!(resetvarsdef.args,:(s.Variables.$(variableName) = $(esc(Symbol("NaN")))))
                end
            end
        elseif line.head==:line
        else
            error("Unknown expression.")
        end
    end

    module_def = :(eval(current_module(), :(module temporary_name end)))
    module_def.args[3].args[1].args[2] = Symbol(string("_mimi_implementation_", name))

    call_expr = Expr(:call,
        Expr(:curly,
            Expr(:., Expr(:., Expr(:., :Main, QuoteNode(Symbol(current_module()))), QuoteNode(Symbol(string("_mimi_implementation_", name)))), QuoteNode(Symbol(string(name,"Impl")))) ,
            :T),
        :T,
        :indices
        )

    x = quote

        abstract $(esc(Symbol(name))) <: Mimi.ComponentState

        import Mimi.run_timestep
        import Mimi.init
        import Mimi.resetvariables

        function $(esc(Symbol("resetvariables")))(s::$(esc(Symbol(name))))
            $(resetvarsdef)
        end

        metainfo.addcomponent(module_name(current_module()), $(Expr(:quote,name)))
        $(metavardef)
        $(metapardef)
        $(metadimdef)

        $(module_def)

        eval($(esc(Symbol(string("_mimi_implementation_", name)))), metainfo.generate_comp_expressions(module_name(current_module()), $(Expr(:quote,name))))

        function $(esc(Symbol(name))){T}(::Type{T}, indices)
            $(call_expr)
        end

    end

    x
end

@defcomp adder begin
    add = Parameter(index=[time])
    input = Parameter(index=[time])
    output = Variable(index=[time])
end

function run_timestep(s::adder, t::Int)
    v = s.Variables
    p = s.Parameters

    v.output[t] = p.input[t] + p.add[t]
end

#Begin Graph Functionality section

function show(io::IO, m::Model)
    println(io, "showing model component connections:")
    for item in enumerate(keys(m.components2))
        c = item[2]
        i_connections = get_connections(m,c,:incoming)
        o_connections = get_connections(m,c,:outgoing)
        println(io, item[1], ". ", c, " component")
        println(io, "    incoming parameters:")
        if length(i_connections)==0
            println(io, "      none")
        else
            [println(io, "      - ",e.target_parameter_name," from ",e.source_component_name," component") for e in i_connections]
        end
        println(io, "    outgoing variables:")
        if length(o_connections)==0
            println(io, "      none")
        else
            [println(io, "      - ",e.source_variable_name," in ",e.target_component_name, " component") for e in o_connections]
        end
    end
end

function get_connections(m::Model, c::ComponentInstanceInfo, which::Symbol)
    return get_connections(m, c.name, which)
end

function get_connections(m::Model, component_name::Symbol, which::Symbol)
    if which==:all
        f = e -> e.source_component_name==component_name || e.target_component_name==component_name
    elseif which==:incoming
        f = e -> e.target_component_name==component_name
    elseif which==:outgoing
        f = e -> e.source_component_name==component_name
    else
        error("Invalid parameter for the 'which' argument; must be 'all' or 'incoming' or 'outgoing'.")
    end
    return filter(f, m.internal_parameter_connections)
end

function get_connections(mi::ModelInstance, component_name::Symbol, which::Symbol)
    if which==:all
        f = e -> e.source_component_name==component_name || e.target_component_name==component_name
    elseif which==:incoming
        f = e -> e.target_component_name==component_name
    elseif which==:outgoing
        f = e -> e.source_component_name==component_name
    else
        error("Invalid parameter for the 'which' argument; must be 'all' or 'incoming' or 'outgoing'.")
    end
    return filter(f, mi.internal_parameter_connections)
end

#End of graph section

include("references.jl")

end # module<|MERGE_RESOLUTION|>--- conflicted
+++ resolved
@@ -226,10 +226,6 @@
 end
 
 function checklabels(m::Model, component::Symbol, name::Symbol, parametername::Symbol, p::ArrayModelParameter)
-<<<<<<< HEAD
-=======
-
->>>>>>> 6e3c16ad
     if !(eltype(p.values) <: getmetainfo(m, component).parameters[parametername].datatype)
         error(string("Mismatched datatype of parameter connection. Component: ", component, ", Parameter: ", parametername))
     elseif !(size(p.dims) == size(getmetainfo(m, component).parameters[parametername].dimensions))
