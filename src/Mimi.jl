--- conflicted
+++ resolved
@@ -7,17 +7,11 @@
 
 export
     ComponentState, run_timestep, run, @defcomp, Model, setindex, addcomponent, setparameter,
-<<<<<<< HEAD
-    connectparameter, setleftoverparameters, getvariable, adder, MarginalModel, ConnectorCompVector,
-    ConnectorCompMatrix, getindex, getdataframe, components, variables, getvpd, unitcheck,
-    plot, getindexcount, getindexvalues, getindexlabels, delete!, get_unconnected_parameters,
-    Timestep, isfirsttimestep, isfinaltimestep, TimestepVector, TimestepMatrix, hasvalue
-=======
-    connectparameter, setleftoverparameters, getvariable, adder, MarginalModel, ConnectorComp, getindex,
-    getdataframe, components, variables, getvpd, unitcheck, plot, getindexcount,
+    connectparameter, setleftoverparameters, getvariable, adder, MarginalModel, ConnectorCompVector, 
+    ConnectorCompMatrix, getindex, getdataframe, components, variables, getvpd, unitcheck, plot, getindexcount,
     getindexvalues, getindexlabels, delete!, get_unconnected_parameters, Timestep, isfirsttimestep,
-    isfinaltimestep, TimestepVector, TimestepMatrix, hasvalue, TimestepVector, TimestepMatrix, update_external_parameter
->>>>>>> c63597c5
+    isfinaltimestep, TimestepVector, TimestepMatrix, hasvalue, update_external_parameter
+
 
 import
     Base.getindex, Base.run, Base.show
