--- conflicted
+++ resolved
@@ -34,12 +34,8 @@
     modeldef,
     name,
     new_comp,
-<<<<<<< HEAD
-    parameters, #TODO:  parameters -> params?
+    parameters, 
     plot_comp_graph,
-=======
-    parameters, 
->>>>>>> bcabb2c7
     replace_comp!, 
     set_dimension!, 
     set_leftover_params!, 
