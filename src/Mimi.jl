__precompile__()

module Mimi

using DataFrames
using DataStructures
using Distributions
using Electron
using JSON 
using LightGraphs
using MetaGraphs
using NamedArrays
using StringBuilders

export
    @defcomp,
    MarginalModel,
    Model,
    add_comp!,  
<<<<<<< HEAD
    add_connector_comps, #TODO:  add to build! so we can delete this from theAPI
=======
>>>>>>> 6de8b8a2
    components, #TODO components -> comps?
    connect_param!,
    create_marginal_model,
    disconnect_param!,
    explore,
    getdataframe,
    getproperty,
    gettime,
    get_param_value,
    get_var_value,
    hasvalue,
    is_first,
    is_last,
    load_comps,
    modeldef,
    name,
    new_comp,
    parameters, #TODO:  parameters -> params?
    replace_comp!, 
    set_dimension!, # TODO:  Think hard about the terminology of axis-dimension-index-blabla
    set_leftover_params!, #TODO:  Rething this function in general
    setproperty!,
    set_param!, 
    variables  #TODO:  variables -> vars?

include("core/types.jl")

# After loading types, the rest can just be alphabetical
include("core/build.jl")
include("core/connections.jl")
include("core/defs.jl")
include("core/defcomp.jl")
include("core/dimensions.jl")
include("core/instances.jl")
include("core/references.jl")
include("core/time.jl")
include("core/model.jl")
include("explorer/explore.jl")
include("mcs/mcs.jl")
include("utils/graph.jl")
# include("utils/plotting.jl")
include("utils/getdataframe.jl")
include("utils/lint_helper.jl")
include("utils/misc.jl")

"""
    load_comps(dirname::String="./components")

Call include() on all the files in the indicated directory.
This avoids having modelers create a long list of include()
statements. Just put all the components in a directory.
"""
function load_comps(dirname::String="./components")
    files = readdir(dirname)
    for file in files
        if endswith(file, ".jl")
            pathname = joinpath(dirname, file)
            include(pathname)
        end
    end
end

# Components are defined here to allow pre-compilation to work
function __init__()
    compdir = joinpath(dirname(@__FILE__), "components")
    load_comps(compdir)
end

end # module<|MERGE_RESOLUTION|>--- conflicted
+++ resolved
@@ -17,10 +17,6 @@
     MarginalModel,
     Model,
     add_comp!,  
-<<<<<<< HEAD
-    add_connector_comps, #TODO:  add to build! so we can delete this from theAPI
-=======
->>>>>>> 6de8b8a2
     components, #TODO components -> comps?
     connect_param!,
     create_marginal_model,
