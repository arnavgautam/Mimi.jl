--- conflicted
+++ resolved
@@ -41,13 +41,8 @@
     replace_comp!, 
     run_sim,
     set_dimension!, 
-<<<<<<< HEAD
-    set_leftover_params!,
-    set_models!, 
-=======
     set_leftover_params!, 
     set_models!,
->>>>>>> 4abb83a3
     set_param!, 
     update_param!,
     update_params!,
