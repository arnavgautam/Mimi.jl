__precompile__()

module Mimi

using DataFrames
using DataStructures
using Distributions
using Electron
using JSON 
using LightGraphs
using MetaGraphs
using NamedArrays
using StringBuilders

export
    @defcomp,
    MarginalModel,
    Model,
<<<<<<< HEAD
    addcomponent,
    add_dimension!,
    addparameter,
    compdef,
    compdefs,
    compinstance,
    compkeys,
    components,
    connect_parameter,
=======
    add_comp!,  
    add_connector_comps, #TODO:  add to build! so we can delete this from theAPI
    components, #TODO components -> comps?
    connect_param!,
>>>>>>> 4f3bdd2d
    create_marginal_model,
    disconnect_param!,
    explore,
    getdataframe,
    getproperty,
    gettime,
    get_param_value,
    get_var_value,
    hasvalue,
    is_first,
    is_last,
    load_comps,
    modeldef,
    name,
    new_comp,
    parameters, #TODO:  parameters -> params?
    replace_comp!, 
    set_dimension!, # TODO:  Think hard about the terminology of axis-dimension-index-blabla
    set_leftover_params!, #TODO:  Rething this function in general
    setproperty!,
    set_param!, 
    variables  #TODO:  variables -> vars?

include("core/types.jl")

# After loading types, the rest can just be alphabetical
include("core/build.jl")
include("core/connections.jl")
include("core/defs.jl")
include("core/defcomp.jl")
include("core/dimensions.jl")
include("core/instances.jl")
include("core/references.jl")
include("core/time.jl")
include("core/model.jl")
include("explorer/explore.jl")
include("mcs/mcs.jl")
include("utils/graph.jl")
# include("utils/plotting.jl")
include("utils/getdataframe.jl")
include("utils/lint_helper.jl")
include("utils/misc.jl")

"""
    load_comps(dirname::String="./components")

Call include() on all the files in the indicated directory.
This avoids having modelers create a long list of include()
statements. Just put all the components in a directory.
"""
function load_comps(dirname::String="./components")
    files = readdir(dirname)
    for file in files
        if endswith(file, ".jl")
            pathname = joinpath(dirname, file)
            include(pathname)
        end
    end
end

# Components are defined here to allow pre-compilation to work
function __init__()
    compdir = joinpath(dirname(@__FILE__), "components")
    load_comps(compdir)
end

end # module<|MERGE_RESOLUTION|>--- conflicted
+++ resolved
@@ -16,22 +16,9 @@
     @defcomp,
     MarginalModel,
     Model,
-<<<<<<< HEAD
-    addcomponent,
-    add_dimension!,
-    addparameter,
-    compdef,
-    compdefs,
-    compinstance,
-    compkeys,
-    components,
-    connect_parameter,
-=======
     add_comp!,  
-    add_connector_comps, #TODO:  add to build! so we can delete this from theAPI
     components, #TODO components -> comps?
     connect_param!,
->>>>>>> 4f3bdd2d
     create_marginal_model,
     disconnect_param!,
     explore,
