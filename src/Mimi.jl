--- conflicted
+++ resolved
@@ -10,7 +10,6 @@
 using Electron
 
 export
-<<<<<<< HEAD
     @defcomp,
     @defmodel,
     @modelegate,
@@ -43,20 +42,10 @@
     set_parameter,
     unit,
     variables
-=======
-    ComponentState, run_timestep, run, @defcomp, Model, setindex, addcomponent, setparameter,
-    connectparameter, setleftoverparameters, getvariable, adder, MarginalModel, ConnectorCompVector,
-    ConnectorCompMatrix, getindex, getdataframe, components, variables, getvpd, unitcheck, plot, getindexcount,
-    getindexvalues, getindexlabels, delete!, get_unconnected_parameters, Timestep, isfirsttimestep,
-    isfinaltimestep, TimestepVector, TimestepMatrix, hasvalue, update_external_parameter,
-    parameters, explore 
-
->>>>>>> c2e39bd5
 
 import
     Base.getindex, Base.run, Base.show
 
-<<<<<<< HEAD
 include("core/types.jl")
 
 # After loading types and macros, the rest can just be alphabetical
@@ -100,18 +89,5 @@
     compdir = joinpath(dirname(@__FILE__), "components")
     load_comps(compdir)
 end
-=======
-include("clock.jl")
-include("timestep_arrays.jl")
-include("mimi-core.jl")
-include("metainfo.jl")
-include("marginalmodel.jl")
-include("adder.jl")
-include("connectorcomp.jl")
-include("references.jl")
-include("plotting.jl")
-include("lint_helper.jl")
-include("explorer/explore.jl")
->>>>>>> c2e39bd5
 
 end # module