--- conflicted
+++ resolved
@@ -393,33 +393,16 @@
 end
 
 function getindex(mi::ModelInstance, component::Symbol, name::Symbol)
-<<<<<<< HEAD
-    # if name in mi.components[component].Variables
-    #     return getfield(mi.components[component].Variables, name)
-    # elseif name in mi.components[component].Parameters
-    #     return getfield(mi.components[component].Parameters, name)
-    # else
-    #     error(string(name, " is not a paramter or a variable in component ", component, "."))
-    # end
-    try
-        return getfield(mi.components[component].Variables, name)
-    catch
-    end
-    try
-        return getfield(mi.components[component].Parameters, name)
-    catch
-        error(string(name, " is not a paramter or a variable in component ", component, "."))
-    end
-
-=======
     if !(component in keys(mi.components))
         error("Component does not exist in current model")
     end
-    if !(name in fieldnames(mi.components[component].Variables))
-        error("Variable does not exist in this component")
-    end
-    return getfield(mi.components[component].Variables, name)
->>>>>>> 0639d3ab
+    if name in fieldnames(mi.components[component].Variables)
+        return getfield(mi.components[component].Variables, name)
+    elseif name in fieldnames(mi.components[component].Parameters)
+        return getfield(mi.components[component].Parameters, name)
+    else
+        error(string(name, " is not a paramter or a variable in component ", component, "."))
+    end
 end
 
 """
