module Mimi

include("metainfo.jl")
include("clock.jl")

using DataStructures
using DataFrames
using Distributions
using NamedArrays

export
    ComponentState, run_timestep, run, @defcomp, Model, setindex, addcomponent, setparameter,
    connectparameter, setleftoverparameters, getvariable, adder, MarginalModel, getindex,
    getdataframe, components, variables, getvpd, unitcheck

import
    Base.getindex, Base.run, Base.show

function lint_helper(ex::Expr, ctx)
    if ex.head == :macrocall
        if ex.args[1] == Symbol("@defcomp")
            push!(ctx.callstack[end].types, ex.args[2])
            return true
        end
    end
    return false
end

abstract ComponentState

type ComponentInstanceInfo
    name::Symbol
    component_type::DataType
end

abstract Parameter

type ScalarModelParameter <: Parameter
    dependentCompsAndParams2::Set{Tuple{Symbol, Symbol}}
    value

    function ScalarModelParameter(value)
        p = new()
        p.dependentCompsAndParams2 = Set{Tuple{Symbol,Symbol}}()
        p.value = value
        return p
    end
end

type InternalParameterConnection
    source_variable_name::Symbol
    source_component_name::Symbol
    target_parameter_name::Symbol
    target_component_name::Symbol
    ignoreunits::Bool
end

type ExternalParameterConnection
    component_name::Symbol
    param_name::Symbol #name of the parameter in the component
    external_parameter::Parameter
end

type ModelInstance
    components::OrderedDict{Symbol, ComponentState}
    internal_parameter_connections::Array{InternalParameterConnection, 1}
end

type ArrayModelParameter <: Parameter
    values::AbstractArray
    dims::Vector{Symbol}

<<<<<<< HEAD
    function ArrayModelParameter(values::AbstractArray, dims::AbstractArray )
=======
    function ArrayModelParameter(values::AbstractArray, dims::Vector{Symbol})
>>>>>>> a5d39e60
        amp = new()
        amp.values = values
        amp.dims = dims
        return amp
    end
end

# type NamedArrayModelParameter <: Parameter
#     values
#
#     function NamedArrayModelParameter(values::NamedArray)
#         namp = new()
#         namp.values = values
#         return namp
#     end
# end

type Model
    indices_counts::Dict{Symbol,Int}
    indices_values::Dict{Symbol,Vector{Any}}
    external_parameters::Dict{Symbol,Parameter}
    numberType::DataType
    internal_parameter_connections::Array{InternalParameterConnection, 1}
    external_parameter_connections::Array{ExternalParameterConnection, 1}
    components2::OrderedDict{Symbol, ComponentInstanceInfo}
    mi::Nullable{ModelInstance}

    function Model(numberType::DataType=Float64)
        m = new()
        m.indices_counts = Dict{Symbol,Int}()
        m.indices_values = Dict{Symbol, Vector{Any}}()
        m.external_parameters = Dict{Symbol, Parameter}()
        m.numberType = numberType
        m.internal_parameter_connections = Array{InternalParameterConnection,1}()
        m.external_parameter_connections = Array{ExternalParameterConnection, 1}()
        m.components2 = OrderedDict{Symbol, ComponentInstanceInfo}()
        m.mi = Nullable{ModelInstance}()
        return m
    end
end

type MarginalModel
    base::Model
    marginal::Model
    delta::Float64
end

function setbestguess(m::Model)
    if isnull(m.mi)
        m.mi = Nullable{ModelInstance}(build(m))
    end

    for p in values(m.external_parameters)
        setbestguess(get(m.mi), p)
    end
end

function setrandom(m::Model)
    if isnull(m.mi)
        m.mi = Nullable{ModelInstance}(build(m))
    end

    for p in values(m.external_parameters)
        setrandom(get(m.mi), p)
    end
end

"""
    components(m::Model)

List all the components in model `m`.
"""
function components(m::Model)
    collect(keys(m.components))
end

# Return the MetaComponent for a given component
function getmetainfo(m::Model, componentname::Symbol)
    meta = metainfo.getallcomps()
    meta_module_name = Symbol(m.components2[componentname].component_type.name.module)
    meta_component_name = Symbol(m.components2[componentname].component_type)
    return meta[(meta_module_name, meta_component_name)]
end

"""
    variables(m::Model, componentname::Symbol)

List all the variables of `componentname` in model `m`.
"""
function variables(m::Model, componentname::Symbol)
    c = getmetainfo(m, componentname)
    collect(keys(c.variables))
end

function getindex(m::MarginalModel, component::Symbol, name::Symbol)
    return (m.marginal[component,name].-m.base[component,name])./m.delta
end

function setindex(m::Model, name::Symbol, count::Int)
    m.indices_counts[name] = count
    m.indices_values[name] = collect(1:count)
    nothing
end

function setindex{T}(m::Model, name::Symbol, values::Vector{T})
    m.indices_counts[name] = length(values)
    m.indices_values[name] = copy(values)
    nothing
end

"""
Add a component to a model.
"""
function addcomponent(m::Model, t, name::Symbol=Symbol(string(t)); before=nothing,after=nothing)
    if before!=nothing && after!=nothing
        error("Can only specify before or after parameter")
    end

    if before!=nothing
        newcomponents2 = OrderedDict{Symbol, ComponentInstanceInfo}()
        for i in keys(m.components2)
            if i==before
                newcomponents2[name] = ComponentInstanceInfo(name, t)
            end
            newcomponents2[i] = m.components2[i]
        end
        m.components2 = newcomponents2
    elseif after!=nothing
        newcomponents2 = OrderedDict{Symbol, ComponentInstanceInfo}()
        for i in keys(m.components2)
            newcomponents2[i] = m.components[i]
            if i==after
                newcomponents2[name] = ComponentInstanceInfo(name, t)
            end
        end
        m.components2 = newcomponents2

    else
        m.components2[name] = ComponentInstanceInfo(name, t)
    end
    m.mi = Nullable{ModelInstance}()
    ComponentReference(m, name)
end

"""
Set the parameter of a component in a model to a given value.
"""
function setparameter(m::Model, component::Symbol, name::Symbol, value)
    addparameter(m, name, value)
    connectparameter(m, component, name, name)
    m.mi = Nullable{ModelInstance}()
    nothing
end

function checklabels(m::Model, component::Symbol, name::Symbol, parametername::Symbol, p::ArrayModelParameter)

    if !(eltype(p.values) <: getmetainfo(m, component).parameters[parametername].datatype)
        error(string("Mismatched datatype of parameter connection. Component: ", component, ", Parameter: ", parametername))
    elseif !(size(p.dims) == size(getmetainfo(m, component).parameters[parametername].dimensions))
        error(string("Mismatched dimensions of parameter connection. Component: ", component, ", Parameter: ", parametername))
    else
        comp_dims = getmetainfo(m, component).parameters[parametername].dimensions
        i=1
        for dim in comp_dims
            if !(length(m.indices_values[dim])==size(p.values)[i])
                error("Length of the labels and the provided data are not matching")
            end
            i+=1
        end
    end
end


function connectparameter(m::Model, component::Symbol, name::Symbol, parametername::Symbol)
    p = m.external_parameters[Symbol(lowercase(string(parametername)))]

    if isa(p, ArrayModelParameter)
        checklabels(m, component, name, parametername, p)
    end

    x = ExternalParameterConnection(component, name, p)
    push!(m.external_parameter_connections, x)

    nothing
end

function updateparameter(m::Model, name::Symbol, value)
       p = m.parameters[Symbol(lowercase(string(name)))]

       p.value = value

       setbestguess(p)
end

function check_parameter_dimensions(m::Model, dims::Vector)
    for dim in dims
        if dim in keys(m.indices_values)
            labels = names(value, findnext(dims, dim, 1))
            for i in collect(1:1:length(all_labels))
                if !(labels[i] == m.indices_values[dim][i])
                    error(string("Parameter labels for ", dim, " dimension in ", name," parameter do not match model's indices values"))
                end
            end
        else
            error(string("Dimension ", dim, " in parameter ", name, " not found in model's dimensions"))
        end
    end
end

function addparameter(m::Model, name::Symbol, value::NamedArray)
    dims = dimnames(value)

    check_parameter_dimensions(m, dims, name)

    p = ArrayModelParameter(value, dims)
    m.external_parameters[Symbol(lowercase(string(name)))] = p
end

function addparameter(m::Model, name::Symbol, value::AbstractArray)
    if !(typeof(value) <: Array{m.numberType})
        # E.g., if model takes Number and given Float64, convert it
        value = convert(Array{m.numberType}, value)
    end
    dims = Vector{Symbol}(ndims(value))
    p = ArrayModelParameter(value, dims)
    m.external_parameters[Symbol(lowercase(string(name)))] = p
end

function addparameter(m::Model, name::Symbol, value::AbstractArray, dims::Vector{Symbol})
    #instead of a NamedArray, user can pass in the names of the dimensions in the dims vector

    check_parameter_dimensions(m, dims, name)

    p = ArrayModelParameter(value, dims)
    m.external_parameters[Symbol(lowercase(string(name)))] = p
end

function addparameter(m::Model, name::Symbol, value::Any)
    #function for adding scalar parameters ("Any" type)
    p = ScalarModelParameter(value)
    m.external_parameters[Symbol(lowercase(string(name)))] = p
end

function connectparameter(m::Model, target_component::Symbol, target_name::Symbol, source_component::Symbol, source_name::Symbol; ignoreunits::Bool=false)

    # Check the units, if provided
    if !ignoreunits &&
        !unitcheck(getmetainfo(m, target_component).parameters[target_name].unit,
                   getmetainfo(m, source_component).variables[source_name].unit)
        error("Units of $source_component.$source_name do not match $target_component.$target_name.")
    end

    curr = InternalParameterConnection(source_name, source_component, target_name, target_component, ignoreunits)
    push!(m.internal_parameter_connections, curr)

    nothing
end

# Default string, string unit check function
function unitcheck(one::AbstractString, two::AbstractString)
    # True if and only if they match
    return one == two
end

"""
Bind the parameter of one component to a variable in another component.

"""
connectparameter

"""
Set all the parameters in a model that don't have a value and are not connected
to some other component to a value from a dictionary.
"""

function setleftoverparameters(m::Model, parameters::Dict{Any,Any})
    for (name, value) in parameters
        addparameter(m, Symbol(name), value)
    end

    for c in values(m.components2)
        params = get_parameters(m, c)
        set_params = get_set_parameters(m, c)
        for p in params
            if !in(p, set_params)
                connectparameter(m, c.name, p, p)
            end
        end
    end

    nothing
end

""" helper function for setleftoverparameters"""
function get_set_parameters(m::Model, c::ComponentInstanceInfo)
    ext_connections = filter(x->x.component_name==c.name, m.external_parameter_connections)
    ext_set_params = map(x->x.param_name, ext_connections)

    int_connections = filter(x->x.target_component_name==c.name, m.internal_parameter_connections)
    int_set_params = map(x->x.target_parameter_name, int_connections)

    return union(ext_set_params, int_set_params)
end

""" helper function for setleftoverparameters"""
function get_parameters(m::Model, component::ComponentInstanceInfo)
    _dict = Mimi.metainfo.getallcomps()
    _module = module_name(component.component_type.name.module)
    _metacomponent = _dict[(_module, component.component_type.name.name)]
    return keys(_metacomponent.parameters)
end

function getindex(m::Model, component::Symbol, name::Symbol)
    return getindex(get(m.mi), component, name)
end

function getindex(mi::ModelInstance, component::Symbol, name::Symbol)
    return getfield(mi.components[component].Variables, name)
end

"""
    getdataframe(m::Model, componentname::Symbol, name::Symbol)

Return the values for variable `name` in `componentname` of model `m` as a DataFrame.
"""
function getdataframe(m::Model, componentname::Symbol, name::Symbol)
    if isnull(m.mi)
        error("Cannot get dataframe, model has not been built yet")
    else
        return getdataframe(m, get(m.mi), componentname, name)
    end
end

function getdataframe(m::Model, mi::ModelInstance, componentname::Symbol, name::Symbol)
    comp_type = typeof(mi.components[componentname])

    meta_module_name = Symbol(supertype(typeof(mi.components[componentname])).name.module)
    meta_component_name = Symbol(supertype(typeof(mi.components[componentname])).name.name)

    vardiminfo = getdiminfoforvar((meta_module_name,meta_component_name), name)
    if length(vardiminfo)==0
        return mi[componentname, name]
    elseif length(vardiminfo)==1
        df = DataFrame()
        df[vardiminfo[1]] = m.indices_values[vardiminfo[1]]
        df[name] = mi[componentname, name]
        return df
    elseif length(vardiminfo)==2
        df = DataFrame()
        dim1 = length(m.indices_values[vardiminfo[1]])
        dim2 = length(m.indices_values[vardiminfo[2]])
        df[vardiminfo[1]] = repeat(m.indices_values[vardiminfo[1]],inner=[dim2])
        df[vardiminfo[2]] = repeat(m.indices_values[vardiminfo[2]],outer=[dim1])
        data = m[componentname, name]
        df[name] = cat(1,[vec(data[i,:]) for i=1:dim1]...)
        return df
    else
        error("Not yet implemented")
    end
end

import Base.show
show(io::IO, a::ComponentState) = print(io, "ComponentState")

function build(m::Model)
    #instantiate the components
    builtComponents = OrderedDict{Symbol, ComponentState}()
    for c in values(m.components2)
        t = c.component_type
        comp = t(m.numberType, m.indices_counts)

        builtComponents[c.name] = comp
    end

    #make the parameter connections
    for x in m.internal_parameter_connections
        c_target = builtComponents[x.target_component_name]
        c_source = builtComponents[x.source_component_name]
        setfield!(c_target.Parameters, x.target_parameter_name, getfield(c_source.Variables, x.source_variable_name))
    end

    for x in m.external_parameter_connections
        param = x.external_parameter
        if isa(param, ScalarModelParameter)
            setfield!(builtComponents[x.component_name].Parameters, x.param_name, param.value)
        else
            setfield!(builtComponents[x.component_name].Parameters, x.param_name, param.values)
        end
    end


    mi = ModelInstance(builtComponents, m.internal_parameter_connections)

    return mi
end

"""
    run(m::Model)

Run model `m` once.
"""
function run(m::Model;ntimesteps=typemax(Int))
    if isnull(m.mi)
        m.mi = Nullable{ModelInstance}(build(m))
    end
    run(get(m.mi), ntimesteps, m.indices_counts)
end

function run(mi::ModelInstance, ntimesteps, indices_counts)
    for c in values(mi.components)
        resetvariables(c)
        init(c)
    end

    clock = Clock(1,min(indices_counts[:time],ntimesteps))

    while !finished(clock)
        #update_scalar_parameters(mi)
        for i in mi.components
            name = i[1]
            c = i[2]
            update_scalar_parameters(mi, name)
            run_timestep(c,gettimestep(clock))
        end
        move_forward(clock)
    end
end

function update_scalar_parameters(mi::ModelInstance, c::Symbol)
    for x in get_connections(mi, c, :incoming)
        c_target = mi.components[x.target_component_name]
        c_source = mi.components[x.source_component_name]
        setfield!(c_target.Parameters, x.target_parameter_name, getfield(c_source.Variables, x.source_variable_name))
    end
end

function update_scalar_parameters(mi::ModelInstance)
    #this function is bad!! doesn't necessarilly update scalars in the correct order
    for x in mi.internal_parameter_connections
        c_target = mi.components[x.target_component_name]
        c_source = mi.components[x.source_component_name]
        setfield!(c_target.Parameters, x.target_parameter_name, getfield(c_source.Variables, x.source_variable_name))
    end
end

function run_timestep(s, t)
    typeofs = typeof(s)
    println("Generic run_timestep called for $typeofs.")
end

function init(s)
end

function resetvariables(s)
    typeofs = typeof(s)
    println("Generic resetvariables called for $typeofs.")
end

function getdiminfoforvar(s, name)
    meta = metainfo.getallcomps()
    meta[s].variables[name].dimensions
end

function getvpd(s)
    return s.Variables, s.Parameters, s.Dimensions
end

# Helper function for macro: collects all the keyword arguments in a function call to a dictionary.
function collectkw(args::Vector{Any})
    kws = Dict{Symbol, Any}()
    for arg in args
        if isa(arg, Expr) && arg.head == :kw
            kws[arg.args[1]] = arg.args[2]
        end
    end

    kws
end

"""
Define a new component.
"""
macro defcomp(name, ex)
    resetvarsdef = Expr(:block)

    metavardef = Expr(:block)
    metapardef = Expr(:block)
    metadimdef = Expr(:block)

    for line in ex.args
        if line.head==:(=) && line.args[2].head==:call && line.args[2].args[1]==:Index
            dimensionName = line.args[1]

            push!(metadimdef.args, :(metainfo.adddimension(module_name(current_module()), $(Expr(:quote,name)), $(QuoteNode(dimensionName)) )))
        elseif line.head==:(=) && line.args[2].head==:call && line.args[2].args[1]==:Parameter
            if isa(line.args[1], Symbol)
                parameterName = line.args[1]
                parameterType = :Number
            elseif line.args[1].head==:(::)
                parameterName = line.args[1].args[1]
                parameterType = line.args[1].args[2]
            else
                error()
            end

            kws = collectkw(line.args[2].args)

            # Get description and unit, if provided
            description = get(kws, :description, "")
            unit = get(kws, :unit, "")

            if haskey(kws, :index)
                parameterIndex = kws[:index].args

                pardims = Array(Any, 0)
                for l in parameterIndex
                    push!(pardims, l)
                end

                push!(metapardef.args, :(metainfo.addparameter(module_name(current_module()), $(Expr(:quote,name)), $(QuoteNode(parameterName)), $(esc(parameterType)), $(pardims), $(description), $(unit))))
            else
                push!(metapardef.args, :(metainfo.addparameter(module_name(current_module()), $(Expr(:quote,name)), $(QuoteNode(parameterName)), $(esc(parameterType)), [], $(description), $(unit))))
            end
        elseif line.head==:(=) && line.args[2].head==:call && line.args[2].args[1]==:Variable
            if isa(line.args[1], Symbol)
                variableName = line.args[1]
                variableType = :Number
            elseif line.args[1].head==:(::)
                variableName = line.args[1].args[1]
                variableType = line.args[1].args[2]
            else
                error()
            end

            kws = collectkw(line.args[2].args)

            # Get description and unit, if provided
            description = get(kws, :description, "")
            unit = get(kws, :unit, "")

            if haskey(kws, :index)
                variableIndex = kws[:index].args

                vardims = Array(Any, 0)
                for l in variableIndex
                    push!(vardims, l)
                end

                push!(metavardef.args, :(metainfo.addvariable(module_name(current_module()), $(Expr(:quote,name)), $(QuoteNode(variableName)), $(esc(variableType)), $(vardims), $(description), $(unit))))

                if variableType==:Number
                    push!(resetvarsdef.args,:($(esc(Symbol("fill!")))(s.Variables.$(variableName),$(esc(Symbol("NaN"))))))
                end
            else
                push!(metavardef.args, :(metainfo.addvariable(module_name(current_module()), $(Expr(:quote,name)), $(QuoteNode(variableName)), $(esc(variableType)), [], $(description), $(unit))))

                if variableType==:Number
                    push!(resetvarsdef.args,:(s.Variables.$(variableName) = $(esc(Symbol("NaN")))))
                end
            end
        elseif line.head==:line
        else
            error("Unknown expression.")
        end
    end

    module_def = :(eval(current_module(), :(module temporary_name end)))
    module_def.args[3].args[1].args[2] = Symbol(string("_mimi_implementation_", name))

    call_expr = Expr(:call,
        Expr(:curly,
            Expr(:., Expr(:., Expr(:., :Main, QuoteNode(Symbol(current_module()))), QuoteNode(Symbol(string("_mimi_implementation_", name)))), QuoteNode(Symbol(string(name,"Impl")))) ,
            :T),
        :T,
        :indices
        )

    x = quote

        abstract $(esc(Symbol(name))) <: Mimi.ComponentState

        import Mimi.run_timestep
        import Mimi.init
        import Mimi.resetvariables

        function $(esc(Symbol("resetvariables")))(s::$(esc(Symbol(name))))
            $(resetvarsdef)
        end

        metainfo.addcomponent(module_name(current_module()), $(Expr(:quote,name)))
        $(metavardef)
        $(metapardef)
        $(metadimdef)

        $(module_def)

        eval($(esc(Symbol(string("_mimi_implementation_", name)))), metainfo.generate_comp_expressions(module_name(current_module()), $(Expr(:quote,name))))

        function $(esc(Symbol(name))){T}(::Type{T}, indices)
            $(call_expr)
        end

    end

    x
end

@defcomp adder begin
    add = Parameter(index=[time])
    input = Parameter(index=[time])
    output = Variable(index=[time])
end

function run_timestep(s::adder, t::Int)
    v = s.Variables
    p = s.Parameters

    v.output[t] = p.input[t] + p.add[t]
end

#Begin Graph Functionality section

function show(io::IO, m::Model)
    println(io, "showing model component connections:")
    for item in enumerate(keys(m.components2))
        c = item[2]
        i_connections = get_connections(m,c,:incoming)
        o_connections = get_connections(m,c,:outgoing)
        println(io, item[1], ". ", c, " component")
        println(io, "    incoming parameters:")
        if length(i_connections)==0
            println(io, "      none")
        else
            [println(io, "      - ",e.target_parameter_name," from ",e.source_component_name," component") for e in i_connections]
        end
        println(io, "    outgoing variables:")
        if length(o_connections)==0
            println(io, "      none")
        else
            [println(io, "      - ",e.source_variable_name," in ",e.target_component_name, " component") for e in o_connections]
        end
    end
end

function get_connections(m::Model, c::ComponentInstanceInfo, which::Symbol)
    return get_connections(m, c.name, which)
end

function get_connections(m::Model, component_name::Symbol, which::Symbol)
    if which==:all
        f = e -> e.source_component_name==component_name || e.target_component_name==component_name
    elseif which==:incoming
        f = e -> e.target_component_name==component_name
    elseif which==:outgoing
        f = e -> e.source_component_name==component_name
    else
        error("Invalid parameter for the 'which' argument; must be 'all' or 'incoming' or 'outgoing'.")
    end
    return filter(f, m.internal_parameter_connections)
end

function get_connections(mi::ModelInstance, component_name::Symbol, which::Symbol)
    if which==:all
        f = e -> e.source_component_name==component_name || e.target_component_name==component_name
    elseif which==:incoming
        f = e -> e.target_component_name==component_name
    elseif which==:outgoing
        f = e -> e.source_component_name==component_name
    else
        error("Invalid parameter for the 'which' argument; must be 'all' or 'incoming' or 'outgoing'.")
    end
    return filter(f, mi.internal_parameter_connections)
end

#End of graph section

include("references.jl")

end # module<|MERGE_RESOLUTION|>--- conflicted
+++ resolved
@@ -70,11 +70,7 @@
     values::AbstractArray
     dims::Vector{Symbol}
 
-<<<<<<< HEAD
-    function ArrayModelParameter(values::AbstractArray, dims::AbstractArray )
-=======
     function ArrayModelParameter(values::AbstractArray, dims::Vector{Symbol})
->>>>>>> a5d39e60
         amp = new()
         amp.values = values
         amp.dims = dims
