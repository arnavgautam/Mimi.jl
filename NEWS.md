<<<<<<< HEAD
# Mimi.jl v.next Release Notes
* Drop julia 0.4 support
=======
# Mimi.jl v0.2.3 Release Notes
* Fix an error in the documentation

# Mimi.jl v0.2.2 Release Notes
* Fix a bug in setleftoverparameters

# Mimi.jl v0.2.1 Release Notes
* Fix a bug in the dependency testing code
>>>>>>> bfea3f3c

# Mimi.jl v0.2.0 Release Notes
* External parameters get automatically converted to the correct number type
* julia 0.5 compatible

# Mimi.jl v0.1.1 Release Notes
* Documentation updates
* Add Lint.jl support
* Various bug fixes

# Mimi.jl v0.1.0 Release Notes
* Move type generation from macro to runtime phase (low level dev feature)
* Rename the timestep function to run_timestep
* Move documentation to use Documenter.jl

# Mimi.jl v0.0.3 Release Notes
* Drop julia 0.3 support
* Use a parametric type for number fields (low level dev feature)

# Mimi.jl v0.0.2 Release Notes
* Make julia 0.4 compatible

# Mimi.jl v0.0.1 Release Notes
* Initial tagged version<|MERGE_RESOLUTION|>--- conflicted
+++ resolved
@@ -1,7 +1,6 @@
-<<<<<<< HEAD
 # Mimi.jl v.next Release Notes
 * Drop julia 0.4 support
-=======
+
 # Mimi.jl v0.2.3 Release Notes
 * Fix an error in the documentation
 
@@ -10,7 +9,6 @@
 
 # Mimi.jl v0.2.1 Release Notes
 * Fix a bug in the dependency testing code
->>>>>>> bfea3f3c
 
 # Mimi.jl v0.2.0 Release Notes
 * External parameters get automatically converted to the correct number type
