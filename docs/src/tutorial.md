# Tutorial

## Constructing A One-Region Model

In this example, we will construct a stylized model of the global economy and its changing greenhouse gas emission levels through time. The overall strategy will involve creating components for the economy and emissions separately, and then defining a model where the two components are coupled together.

There are two main steps to creating a component, both within the  `@defcomp` macro which defines a component:

* List the parameters and variables.
* Use the run_timestep function `run_timestep(p, v, d, t)` to set the equations of that component.

Starting with the economy component, each variable and parameter is listed. If either variables or parameters have a time-dimension, that must be set with `(index=[time])`.

```julia
using Mimi

@defcomp grosseconomy begin
	YGROSS	= Variable(index=[time])	#Gross output
	K	= Variable(index=[time])	#Capital
	l	= Parameter(index=[time])	#Labor
	tfp	= Parameter(index=[time])	#Total factor productivity
	s	= Parameter(index=[time])	#Savings rate
	depk	= Parameter()			#Depreciation rate on capital - Note that it has no time index
	k0	= Parameter()			#Initial level of capital
	share	= Parameter()			#Capital share

```

Next, the run_timestep function must be defined along with the various equations of the `grosseconomy` component. In this step, the variables and parameters are linked to this component and must be identified as either a variable or a parameter in each equation. For this example, `v` will refer to variables while `p` refers to parameters.

It is important to note that `t` below is an `AbstractTimestep`, and the specific API for using this argument are described in detail in the **userguide** in **Advanced Topics:  Timesteps and available functions**. 

```julia
	function run_timestep(p, v, d, t)
		#Define an equation for K
		if is_first(t)
			#Note the use of v. and p. to distinguish between variables and parameters
			v.K[t] 	= p.k0	
		else
			v.K[t] 	= (1 - p.depk)^5 * v.K[t-1] + v.YGROSS[t-1] * p.s[t-1] * 5
		end

		#Define an equation for YGROSS
		v.YGROSS[t] = p.tfp[t] * v.K[t]^p.share * p.l[t]^(1-p.share)
	end
end
```

Next, the the component for greenhouse gas emissions must be created.  Although the steps are the same as for the `grosseconomy` component, there is one minor difference. While `YGROSS` was a variable in the `grosseconomy` component, it now enters the `emissions` component as a parameter. This will be true for any variable that becomes a parameter for another component in the model.

```julia
@defcomp emissions begin
	E 	= Variable(index=[time])	#Total greenhouse gas emissions
	sigma	= Parameter(index=[time])	#Emissions output ratio
	YGROSS	= Parameter(index=[time])	#Gross output - Note that YGROSS is now a parameter

	function run_timestep(p, v, d, t)

		#Define an equation for E
		v.E[t] = p.YGROSS[t] * p.sigma[t]	#Note the p. in front of YGROSS
	end
end
```

We can now use Mimi to construct a model that binds the `grosseconomy` and `emissions` components together in order to solve for the emissions level of the global economy over time. In this example, we will run the model for twenty periods with a timestep of five years between each period.

* Once the model is defined, `set_dimension!` is used to set the length and interval of the time step.
<<<<<<< HEAD
* We then use `addcomponent` to incorporate each component that we previously created into the model.  It is important to note that the order in which the components are listed here matters.  The model will run through each equation of the first component before moving onto the second component.
* Next, `set_parameter!` is used to assign values to each parameter in the model, with parameters being uniquely tied to each component. If _population_ was a parameter for two different components, it must be assigned to each one using `set_parameter!` two different times. The syntax is `set_parameter!(model_name, :component_name, :parameter_name, value)`
* If any variables of one component are parameters for another, `connect_parameter` is used to couple the two components together. In this example, _YGROSS_ is a variable in the `grosseconomy` component and a parameter in the `emissions` component. The syntax is `connect_parameter(model_name, :component_name_parameter, :parameter_name, :component_name_variable, :variable_name)`, where `:component_name_variable` refers to the component where your parameter was initially calculated as a variable.
=======
* We then use `add_comp!` to incorporate each component that we previously created into the model.  It is important to note that the order in which the components are listed here matters.  The model will run through each equation of the first component before moving onto the second component.
* Next, `set_param!` is used to assign values to each parameter in the model, with parameters being uniquely tied to each component. If _population_ was a parameter for two different components, it must be assigned to each one using `set_param!` two different times. The syntax is `set_param!(model_name, :component_name, :parameter_name, value)`
* If any variables of one component are parameters for another, `connect_param!` is used to couple the two components together. In this example, _YGROSS_ is a variable in the `grosseconomy` component and a parameter in the `emissions` component. The syntax is `connect_param!(model_name, :component_name_parameter, :parameter_name, :component_name_variable, :variable_name)`, where `:component_name_variable` refers to the component where your parameter was initially calculated as a variable.
* After all parameters are specifically connected using `connect_param!`, use `add_connector_comps` to complete the connections.
>>>>>>> 4f3bdd2d
* Finally, the model can be run using the command `run(model_name)`.
* To access model results, use `model_name[:component, :variable_name]`.
* To observe model results in a graphical form ,use `explore(model_name)` to open the UI window.

```julia
module my_model

using Mimi

export m

m = Model()

set_dimension!(m, :time, collect(2015:5:2110))

#Order matters here. If the emissions component were defined first, the model would not run.
add_comp!(my_model, grosseconomy)  
add_comp!(my_model, emissions)

#Set parameters for the grosseconomy component
set_param!(my_model, :grosseconomy, :l, [(1. + 0.015)^t *6404 for t in 1:20])
set_param!(my_model, :grosseconomy, :tfp, [(1 + 0.065)^t * 3.57 for t in 1:20])
set_param!(my_model, :grosseconomy, :s, ones(20).* 0.22)
set_param!(my_model, :grosseconomy, :depk, 0.1)
set_param!(my_model, :grosseconomy, :k0, 130.)
set_param!(my_model, :grosseconomy, :share, 0.3)

#Set parameters for the emissions component
set_param!(my_model, :emissions, :sigma, [(1. - 0.05)^t *0.58 for t in 1:20])
connect_param!(my_model, :emissions, :YGROSS, :grosseconomy, :YGROSS)  
#Note that connect_param! was used here.

end #end module

```
Now we can run the model and examine the results:

```julia
#Run model
using my_model
run(m)

#Check model results
m[:emissions, :E]

#Observe model result graphs
explore(m)

```

## Constructing A Multi-Region Model

We can now modify our two-component model of the globe to include multiple regional economies.  Global greenhouse gas emissions will now be the sum of regional emissions. The modeling approach is the same, with a few minor adjustments:

* When using `@defcomp`, a regions index must be specified. In addition, for variables that have a regional index it is necessary to include `(index=[regions])`. This can be combined with the time index as well, `(index=[time, regions])`.
* In the run_timestep function, unlike the time dimension, regions must be specified and looped through in any equations that contain a regional variable or parameter.
* `set_dimension!` must be used to specify your regions in the same way that it is used to specify your timestep.
* When using `set_param!` for values with a time and regional dimension, an array is used.  Each row corresponds to a time step, while each column corresponds to a separate region. For regional values with no timestep, a vector can be used. It is often easier to create an array of parameter values before model construction. This way, the parameter name can be entered into `set_param!` rather than an entire equation.
* When constructing regionalized models with multiple components, it is often easier to save each component as a separate file and to then write a function that constructs the model.  When this is done, `using Mimi` must be speficied for each component. This approach will be used here.

To create a three-regional model, we will again start by constructing the grosseconomy and emissions components, making adjustments for the regional index as needed.  Each component should be saved as a separate file.

```julia
using Mimi

@defcomp grosseconomy begin
	regions = Index()	#Note that a regional index is defined here

	YGROSS	= Variable(index=[time, regions])	#Gross output
	K 	= Variable(index=[time, regions])	#Capital
	l 	= Parameter(index=[time, regions])	#Labor
	tfp	= Parameter(index=[time, regions])	#Total factor productivity
	s 	= Parameter(index=[time, regions])	#Savings rate
	depk	= Parameter(index=[regions])	#Depreciation rate on capital - Note that it only has a region index
	k0	= Parameter(index=[regions])	#Initial level of capital
	share	= Parameter()	#Capital share

	function run_timestep(p, v, d, t)
		
		#Note that the regional dimension is used below and parameters and 
		variables are indexed by 'r'

		#Define an equation for K
		for r in d.regions
			if is_first(t)
				v.K[t,r] = p.k0[r]
			else
				v.K[t,r] = (1 - p.depk[r])^5 * v.K[t-1,r] + v.YGROSS[t-1,r] * p.s[t-1,r] * 5
			end
		end

		#Define an equation for YGROSS
		for r in d.regions
			v.YGROSS[t,r] = p.tfp[t,r] * v.K[t,r]^p.share * p.l[t,r]^(1-p.share)
		end
	end
end
```

Save this component as _**gross_economy.jl**_

```julia
using Mimi	#Make sure to call Mimi again

@defcomp emissions begin
	regions	=	Index()	#The regions index must be specified for each component

	E		= Variable(index=[time, regions])	#Total greenhouse gas emissions
	E_Global		= Variable(index=[time])		#Global emissions (sum of regional emissions)
	sigma		= Parameter(index=[time, regions])	#Emissions output ratio
	YGROSS		= Parameter(index=[time, regions])	#Gross output - Note that YGROSS is now a parameter

	function run_timestep(p, v, d, t)

		#Define an eqation for E
		for r in d.regions
			v.E[t,r] = p.YGROSS[t,r] * p.sigma[t,r]
		end

		#Define an equation for E_Global
		for r in d.regions
			v.E_Global[t] = sum(v.E[t,:])
		end
	end
end
```

Save this component as _**emissions.jl**_

Let's create a file with all of our parameters that we can call into our model.  This will help keep things organized as the number of components and regions increases. Each column refers to parameter values for a region, reflecting differences in initial parameter values and growth rates between the three regions.

```julia
l = Array(Float64,20,3)
for t in 1:20
	l[t,1] = (1. + 0.015)^t *2000
	l[t,2] = (1. + 0.02)^t * 1250
	l[t,3] = (1. + 0.03)^t * 1700
end

tfp = Array(Float64,20,3)
for t in 1:20
	tfp[t,1] = (1 + 0.06)^t * 3.2
	tfp[t,2] = (1 + 0.03)^t * 1.8
	tfp[t,3] = (1 + 0.05)^t * 2.5
end

s = Array(Float64,20,3)
for t in 1:20
	s[t,1] = 0.21
	s[t,2] = 0.15
	s[t,3] = 0.28
end

depk = [0.11, 0.135 ,0.15]
k0 	 = [50.5, 22., 33.5]

sigma = Array(Float64,20,3)
for t in 1:20
	sigma[t,1] = (1. - 0.05)^t * 0.58
	sigma[t,2] = (1. - 0.04)^t * 0.5
	sigma[t,3] = (1. - 0.045)^t * 0.6
end
```
Save this file as _**region_parameters.jl**_

The final step is to create a module.

```julia
module my_model

using Mimi

export m 

include("region_parameters.jl")
include("gross_economy.jl")
include("emissions.jl")

m = Model()

set_dimension!(m, :time, collect(2015:5:2110))
set_dimension!(m, :regions, ["Region1", "Region2", "Region3"])	 #Note that the regions of your model must be specified here

add_comp!(m, grosseconomy)
add_comp!(m, emissions)

set_param!(m, :grosseconomy, :l, l)
set_param!(m, :grosseconomy, :tfp, tfp)
set_param!(m, :grosseconomy, :s, s)
set_param!(m, :grosseconomy, :depk,depk)
set_param!(m, :grosseconomy, :k0, k0)
set_param!(m, :grosseconomy, :share, 0.3)

#set parameters for emissions component
set_param!(my_model, :emissions, :sigma, sigma)
connect_param!(my_model, :emissions, :YGROSS, :grosseconomy, :YGROSS)

end #end module

```
Save this file as _**my_model.jl**_

We can now run the model and evaluate the results.

```julia
using Mimi

include("my_model.jl")
using my_model

run(m)

#Check results
m[:emissions, :E_Global]

#Observe model result graphs
explore(m)

```<|MERGE_RESOLUTION|>--- conflicted
+++ resolved
@@ -65,16 +65,9 @@
 We can now use Mimi to construct a model that binds the `grosseconomy` and `emissions` components together in order to solve for the emissions level of the global economy over time. In this example, we will run the model for twenty periods with a timestep of five years between each period.
 
 * Once the model is defined, `set_dimension!` is used to set the length and interval of the time step.
-<<<<<<< HEAD
-* We then use `addcomponent` to incorporate each component that we previously created into the model.  It is important to note that the order in which the components are listed here matters.  The model will run through each equation of the first component before moving onto the second component.
-* Next, `set_parameter!` is used to assign values to each parameter in the model, with parameters being uniquely tied to each component. If _population_ was a parameter for two different components, it must be assigned to each one using `set_parameter!` two different times. The syntax is `set_parameter!(model_name, :component_name, :parameter_name, value)`
-* If any variables of one component are parameters for another, `connect_parameter` is used to couple the two components together. In this example, _YGROSS_ is a variable in the `grosseconomy` component and a parameter in the `emissions` component. The syntax is `connect_parameter(model_name, :component_name_parameter, :parameter_name, :component_name_variable, :variable_name)`, where `:component_name_variable` refers to the component where your parameter was initially calculated as a variable.
-=======
 * We then use `add_comp!` to incorporate each component that we previously created into the model.  It is important to note that the order in which the components are listed here matters.  The model will run through each equation of the first component before moving onto the second component.
 * Next, `set_param!` is used to assign values to each parameter in the model, with parameters being uniquely tied to each component. If _population_ was a parameter for two different components, it must be assigned to each one using `set_param!` two different times. The syntax is `set_param!(model_name, :component_name, :parameter_name, value)`
 * If any variables of one component are parameters for another, `connect_param!` is used to couple the two components together. In this example, _YGROSS_ is a variable in the `grosseconomy` component and a parameter in the `emissions` component. The syntax is `connect_param!(model_name, :component_name_parameter, :parameter_name, :component_name_variable, :variable_name)`, where `:component_name_variable` refers to the component where your parameter was initially calculated as a variable.
-* After all parameters are specifically connected using `connect_param!`, use `add_connector_comps` to complete the connections.
->>>>>>> 4f3bdd2d
 * Finally, the model can be run using the command `run(model_name)`.
 * To access model results, use `model_name[:component, :variable_name]`.
 * To observe model results in a graphical form ,use `explore(model_name)` to open the UI window.
