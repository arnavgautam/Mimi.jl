--- conflicted
+++ resolved
@@ -68,10 +68,6 @@
 * We then use `add_comp!` to incorporate each component that we previously created into the model.  It is important to note that the order in which the components are listed here matters.  The model will run through each equation of the first component before moving onto the second component.
 * Next, `set_param!` is used to assign values to each parameter in the model, with parameters being uniquely tied to each component. If _population_ was a parameter for two different components, it must be assigned to each one using `set_param!` two different times. The syntax is `set_param!(model_name, :component_name, :parameter_name, value)`
 * If any variables of one component are parameters for another, `connect_param!` is used to couple the two components together. In this example, _YGROSS_ is a variable in the `grosseconomy` component and a parameter in the `emissions` component. The syntax is `connect_param!(model_name, :component_name_parameter, :parameter_name, :component_name_variable, :variable_name)`, where `:component_name_variable` refers to the component where your parameter was initially calculated as a variable.
-<<<<<<< HEAD
-* After all parameters are specifically connected using `connect_param!`, use `add_connector_comps` to complete the connections.
-=======
->>>>>>> 6de8b8a2
 * Finally, the model can be run using the command `run(model_name)`.
 * To access model results, use `model_name[:component, :variable_name]`.
 * To observe model results in a graphical form ,use `explore(model_name)` to open the UI window.
@@ -103,12 +99,6 @@
 set_param!(my_model, :emissions, :sigma, [(1. - 0.05)^t *0.58 for t in 1:20])
 connect_param!(my_model, :emissions, :YGROSS, :grosseconomy, :YGROSS)  
 #Note that connect_param! was used here.
-<<<<<<< HEAD
-
-#Complete connections
-add_connector_comps(m)
-=======
->>>>>>> 6de8b8a2
 
 end #end module
 
@@ -274,12 +264,6 @@
 #set parameters for emissions component
 set_param!(my_model, :emissions, :sigma, sigma)
 connect_param!(my_model, :emissions, :YGROSS, :grosseconomy, :YGROSS)
-<<<<<<< HEAD
-
-#Complete connectinos
-add_connector_comps(m)
-=======
->>>>>>> 6de8b8a2
 
 end #end module
 
