--- conflicted
+++ resolved
@@ -232,27 +232,4 @@
 
 ```
 
-Note that you can retrieve values from a ModelInstance in the same way previously shown for indexing into a model.
-
-<<<<<<< HEAD
-
- ###  The explorer UI
- 
- The `explore` function allows the user to view and explore the variables and parameters of a model run.  To invoke the explorer UI, simply call the function `explore` with the model run as the required argument, and a window title as an optional keyword argument, as shown below.  This will produce a new browser window containing a selectable list of parameters and variables, organized by component, each of which produces a graphic.  The exception here being that if the parameter or variable is a single scalar value, the value will appear alongside the name in the left-hand list.
- 
- ```julia
- run1 = run(my_model)
- explore(run1, title = "run1 results")
- 
- ```
-=======
-###  The explorer UI
-
-The `explore` function allows the user to view and explore the variables and parameters of a model run.  To invoke the explorer UI, simply call the function `explore` with the model run as the single parameter, as shown below.  This will produce a new browser window containing a selectable list of parameters and variables, organized by component, each of which produces a graphic.  The exception here being that if the parameter or variable is a single scalar value, the value will appear alongside the name in the left-hand list.
-
-```julia
-run1 = run(my_model)
-explore(run1)
-
-```
->>>>>>> 3272e1c2
+Note that you can retrieve values from a ModelInstance in the same way previously shown for indexing into a model.