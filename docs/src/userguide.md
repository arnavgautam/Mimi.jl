# User Guide

## Overview

See the Tutorials for in-depth examples of Mimi's functionality.

This guide is organized into six main sections for understanding how to use Mimi.

1) Defining components
2) Constructing a model
3) Running the model
4) Accessing results
5) Plotting and the Explorer UI
6) Sensitivity Analysis
7) Advanced topics

## Defining Components

Any Mimi model is made up of at least one component, so before you construct a model, you need to create your components.

A component can have any number of parameters and variables. Parameters are data values that will be provided to the component as input, and variables are values that the component will calculate in the `run_timestep` function when the model is run. The index of a parameter or variable determines the number of dimensions that parameter or variable has. They can be scalar values and have no index, such as parameter 'c' in the example below. They can be one-dimensional, such as the variable 'A' and the parameters 'd' and 'f' below. They can be two dimensional such as variable 'B' and parameter 'e' below. Note that any index other than 'time' must be declared at the top of the component, as shown by `regions = Index()` below.

The user must define a `run_timestep` function for each component. 

We define a component in the following way:

```jldoctest; output = false
using Mimi

@defcomp MyComponentName begin
  regions = Index()

  A = Variable(index = [time])
  B = Variable(index = [time, regions])

  c = Parameter()
  d = Parameter(index = [time])
  e = Parameter(index = [time, regions])
  f = Parameter(index = [regions])

  function run_timestep(p, v, d, t)
    v.A[t] = p.c + p.d[t]
    for r in d.regions
      v.B[t, r] = p.f[r] * p.e[t, r]
    end
  end
end

# output

```

The `run_timestep` function is responsible for calculating values for each variable in that component.  Note that the component state (defined by the first three arguments) has fields for the Parameters, Variables, and Dimensions of the component you defined. You can access each parameter, variable, or dimension using dot notation as shown above.  The fourth argument is an `AbstractTimestep`, i.e., either a `FixedTimestep` or a `VariableTimestep`, which represents which timestep the model is at.

The API for using the fourth argument, represented as `t` in this explanation, is described in this document under **Advanced Topics:  Timesteps and available functions**. 

To access the data in a parameter or to assign a value to a variable, you must use the appropriate index or indices (in this example, either the Timestep or region or both).

## Constructing a Model

The first step in constructing a model is to set the values for each index of the model. Below is an example for setting the 'time' and 'regions' indexes. The time index expects either a numerical range or an array of numbers.  If a single value is provided, say '100', then that index will be set from 1 to 100. Other indexes can have values of any type.

```jldoctest; output = false
using Mimi

m = Model()
set_dimension!(m, :time, 1850:2200)
set_dimension!(m, :regions, ["USA", "EU", "LATAM"])

# output

["USA", "EU", "LATAM"]
```

*A Note on Time Indexes:* It is important to note that the values used for the time index are the *start times* of the timesteps.  If the range or array of time values has a uniform timestep length, the model will run *through* the last year of the range with a last timestep period length consistent with the other timesteps.  If the time values are provided as an array with non-uniform timestep lengths, the model will run *through* the last year in the array with a last timestep period length *assumed to be one*. 

The next step is to add components to the model. This is done by the following syntax:

<<<<<<< HEAD
```julia 
add_comp!(m, ComponentA, :GDP)
add_comp!(m, ComponentB; first=2010)
add_comp!(m, ComponentC; first=2010, last=2100)
=======
```julia
add_comp!(mymodel, ComponentA, :GDP)
>>>>>>> c0cb11d6
```

The first argument to `add_comp!` is the model, the second is the name of the ComponentId defined by `@defcomp`. If an optional third symbol is provided (as in the first line above), this will be used as the name of the component in this model. This allows you to add multiple versions of the same component to a model, with different names.

The next step is to set the values for all the parameters in the components. Parameters can either have their values assigned from external data, or they can internally connect to the values from variables in other components of the model.

To make an external connection, the syntax is as follows:

```julia
set_param!(m, :ComponentName, :ParameterName, 0.8) # a scalar parameter
set_param!(m, :ComponentName, :ParameterName2, rand(351, 3)) # a two-dimensional parameter
```

To make an internal connection, the syntax is as follows.  

```julia
connect_param!(m, :TargetComponent=>:ParameterName, :SourceComponent=>:VariableName)
connect_param!(m, :TargetComponent=>:ParameterName, :SourceComponent=>:VariableName)
```

If you wish to delete a component that has already been added, do the following:

```julia
delete!(m, :ComponentName)
```

This will delete the component from the model and remove any existing connections it had. Thus if a different component was previously connected to this component, you will need to connect its parameter(s) to something else.

## Running a Model

After all components have been added to your model and all parameters have been connected to either external values or internally to another component, then the model is ready to be run. Note: at each timestep, the model will run the components in the order you added them. So if one component is going to rely on the value of another component, then the user must add them to the model in the appropriate order.

```julia
run(m)
```

## Accessing Results

After a model has been run, you can access the results (the calculated variable values in each component) in a few different ways.

You can use the `getindex` syntax as follows:

```julia
m[:ComponentName, :VariableName] # returns the whole array of values
m[:ComponentName, :VariableName][100] # returns just the 100th value
```

Indexing into a model with the name of the component and variable will return an array with values from each timestep.
You can index into this array to get one value (as in the second line, which returns just the 100th value). Note that if the requested variable is two-dimensional, then a 2-D array will be returned.

You can also get data in the form of a dataframe, which will display the corresponding index labels rather than just a raw array. The syntax for this is:

```julia
getdataframe(m, :ComponentName=>:Variable) # request one variable from one component
getdataframe(m, :ComponentName=>(:Variable1, :Variable2)) # request multiple variables from the same component
getdataframe(m, :Component1=>:Var1, :Component2=>:Var2) # request variables from different components
```

## Plotting and the Explorer UI

Mimi provides support for plotting using [VegaLite](https://github.com/vega/vega-lite) and [VegaLite.jl](https://github.com/fredo-dedup/VegaLite.jl) within the Mimi Explorer UI and `Mimi.plot` function, and the [LightGraphs](https://github.com/JuliaGraphs/LightGraphs.jl) and [MetaGraphs](https://github.com/JuliaGraphs/MetaGraphs.jl) for the `plot_comp_graph` function described below.

In order to view a DAG representing the component ordering and relationships, use the `plot_comp_graph` function to view a plot and optionally save it to a file.

```julia
run(m)
plot_comp_graph(m; filename = "MyFilePath.png")
```
![Plot Component Graph Example](figs/plot_comp_graph_example.png)

Other plotting support is provided by the **Explorer UI**, rooted in `VegaLite`.  The `explore` function allows the user to view and explore the variables and parameters of a model run.  The explorer can be used in two primary ways.

In order to invoke the explorer UI and explore all of the variables and parameters in a model, simply call the function `explore` with the model run as the required argument, and a window title as an optional keyword argument, as shown below.  This will produce a new browser window containing a selectable list of parameters and variables, organized by component, each of which produces a graphic.  The exception here being that if the parameter or variable is a single scalar value, the value will appear alongside the name in the left-hand list.
 
```julia
<<<<<<< HEAD
run(m)
explore(m, title = "run1 results")
=======
run(mymodel)
explore(mymodel, title = "run1 results")
>>>>>>> c0cb11d6
```

![Explorer Model Example](figs/explorer_model_example.png)

Alternatively, in order to view just one parameter or variable, call the (unexported) function `Mimi.plot` as below to return a plot object and automatically display the plot in a viewer, assuming `Mimi.plot` is the last command executed.  Note that `plot` is not exported in order to avoid namespace conflicts, but a user may import it if desired. This call will return the type `VegaLite.VLSpec`, which you may interact with using the API described in the [VegaLite.jl](https://github.com/fredo-dedup/VegaLite.jl) documentation.  For example, [VegaLite.jl](https://github.com/fredo-dedup/VegaLite.jl) plots can be saved as [PNG](https://en.wikipedia.org/wiki/Portable_Network_Graphics), [SVG](https://en.wikipedia.org/wiki/Scalable_Vector_Graphics), [PDF](https://en.wikipedia.org/wiki/PDF) and [EPS](https://en.wikipedia.org/wiki/Encapsulated_PostScript) files. You may save a plot using the `save` function. Note that while `explore(m)` returns interactive plots for line graphs, `Mimi.plot(m, :foo, :bar)` will return only static plots. 

```julia
using VegaLite
run(m)
p = Mimi.plot(m, :ComponentName, :ParameterName)
save("figure.svg", p)
```
![Plot Model Example](figs/plot_model_example.png)

These two functions, `explore` and `plot` also have methods applicable to the sensitivity analysis support described in the next section. Details can be found in the linked [internals documentation](https://github.com/mimiframework/Mimi.jl/blob/master/docs/src/internals/montecarlo.md) as well as [Tutorial 4: Sensitivity Analysis (SA) Support](@ref).

## Sensitivity Analysis (SA) Support

Mimi includes a host of routines which support running various sensitivity analysis methods on Mimi models. The best current documentation on the SA API is the internals documentation [here](https://github.com/mimiframework/Mimi.jl/blob/master/docs/src/internals/montecarlo.md), which provides a working, although informal, description of the SA support of Mimi. This file should be used in conjunction with the examples in [Tutorial 4: Sensitivity Analysis (SA) Support](@ref), since the documentation covers more advanced options such as non-stochastic scenarios and running multiple models, which are not yet included in this tutorial.

## Advanced Topics

### Timesteps and available functions

An `AbstractTimestep` i.e. a `FixedTimestep` or a `VariableTimestep` is a type defined within Mimi in "src/time.jl". It is used to represent and keep track of time indices when running a model.

In the `run_timestep` functions which the user defines, it may be useful to use any of the following functions, where `t` is an `AbstractTimestep` object:

```julia
is_first(t) # returns true or false, true if t is the first timestep to be run
is_last(t) # returns true or false, true if t is the last timestep to be run
gettime(t) # returns the year represented by timestep t
is_time(t, y) # Return true or false, true if the current time (year) for t is y
is_timestep(t, s) # Return true or false, true if t timestep is step s.
```

The API details for AbstractTimestep object `t` are as follows:

- you may index into a variable or parameter with `[t]` or `[t +/- x]` as usual
- to access the time value of `t` (currently a year) as a `Number`, use `gettime(t)`
- useful functions for commonly used conditionals are `is_first(t)`,`is_last(t)`, `is_time(t, s)`, and `is_timestep(t, y)` as listed above
- to access the index value of `t` as a `Number` representing the position in the time array, use `t.t`.  Users are encouraged to avoid this access, and instead use the options listed above or a separate counter variable. each time the function gets called. 

Indexing into a variable or parameter's `time` dimension with an `Integer` is deprecated and will soon error. Instead, users should take advantage of the `TimestepIndex` and `TimestepValue` types. For examples we will refer back to our component definition above, and repeated below.
```julia
@defcomp MyComponentName begin
  regions = Index()

  A = Variable(index = [time])
  B = Variable(index = [time, regions])

  c = Parameter()
  d = Parameter(index = [time])
  e = Parameter(index = [time, regions])
  f = Parameter(index = [regions])

  function run_timestep(p, v, d, t)
    v.A[t] = p.c + p.d[t]
    for r in d.regions
      v.B[t, r] = p.f[r] * p.e[t, r]
    end
  end

end
```
`TimestepIndex` has one field, `index`, which refers to the absolute index in the parameter or variable array's `time` dimension. Thus, constructing a `TimestepIndex` is done by simply writing `TimestepIndex(index::Int)`. Looking back at our original component example
one could modify the first line of `run_timestep` to always refer to the first timestep of `p.d` with the following. One may index into the `time` dimension with a single `TimestepIndex`, or an `Array` of them.
```julia
v.A[t] = p.c + p.d[TimestepIndex(1)]
```
`TimestepValue` has two fields, `value` and `offset`, referring to the value within the `time` dimension and an optional `offset` from that `value`. Thus, constructing a `TimestepValue` is done either by writing `TimestepValue(value)`, with an implied offset of 0, or `TimestepValue(value, offset = i::Int)`, with an explicit offset of i. One may index into the `time` dimension with a single `TimestepValue`, or an `Array` of them. For example, you can use a `TimestepValue` to keep track of a baseline year.
```julia
v.A[t] = p.c + p.d[TimestepValue(2000)]
```
You may also use shorthand to create arrays of `TimestepIndex` using Colon syntax.
```julia
TimestepIndex(1):TimestepIndex(10) # implicit step size of 1
TimestepIndex(1):2:TimestepIndex(10) # explicit step of type Int 
```
Both `TimestepIndex` and `TimestepArray` have methods to support addition and subtraction of integers.  Note that the addition or subtraction is relative to the definition of the `time` dimension, so while `TimestepIndex(1) + 1 == TimestepIndex(2)`, `TimestepValue(2000) + 1` could be equivalent to `TimestepValue(2001)` **if** 2001 is the next year in the time dimension, or `TimestepValue(2005)` if the array has a step size of 5. Hence adding or subtracting is relative to the definition of the `time` dimension. 



### Parameter connections between different length components

As mentioned earlier, it is possible for some components to start later or end sooner than the full length of the model. This presents potential complications for connecting their parameters. If you are setting the parameters to external values, then the provided values just need to be the right size for that component's parameter. If you are making an internal connection, this can happen in one of two ways:

1. A shorter component is connected to a longer component. In this case, nothing additional needs to happen. The shorter component will pick up the correct values it needs from the longer component.
2. A longer component is connected to a shorter component. In this case, the shorter component will not have enough values to supply to the longer component. In order to make this connection, the user must also provide an array of backup data for the parameter to default to when the shorter component does not have values to give. Do this in the following way:

```julia
backup = rand(100) # data array of the proper size
connect_param!(m, :LongComponent=>:ParameterName, :ShortComponent=>:VariableName, backup)
```

Note: for now, to avoid discrepancy with timing and alignment, the backup data must be the length of the whole component's first to last time, even though it will only be used for values not found in the shorter component.

### More on parameter indices

As mentioned above, a parameter can have no index (a scalar), or one or multiple of the model's indexes. A parameter can also have an index specified in the following ways:

```julia
@defcomp MyComponent begin
  p1 = Parameter(index=[4]) # an array of length 4
  p2::Array{Float64, 2} = Parameter() # a two dimensional array of unspecified length
end
```

In both of these cases, the parameter's values are stored of as an array (p1 is one dimensional, and p2 is two dimensional). But with respect to the model, they are considered "scalar" parameters, simply because they do not use any of the model's indices (namely 'time', or 'regions').

### Updating an external parameter

When `set_param!` is called, it creates an external parameter by the name provided, and stores the provided scalar or array value. It is possible to later change the value associated with that parameter name using the functions described below. If the external parameter has a `:time` dimension, use the optional argument `update_timesteps=true` to indicate that the time keys (i.e., year labels) associated with the parameter should be updated in addition to updating the parameter values.

```julia
update_param!(m, :ParameterName, newvalues) # update values only 
update_param!(m, :ParameterName, newvalues, update_timesteps=true) # also update time keys
```

Note: `newvalues` must be the same size and type (or be able to convert to the type) of the old values stored in that parameter.

### Setting parameters with a dictionary

In larger models it can be beneficial to set some of the external parameters using a dictionary of values. To do this, use the following function:

```julia
set_leftover_params!(m, parameters)
```

Where `parameters` is a dictionary of type `Dict{String, Any}` where the keys are strings that match the names of the unset parameters in the model, and the values are the values to use for those parameters.

### Using NamedArrays for setting parameters

When a user sets a parameter, Mimi checks that the size and dimensions match what it expects for that component. If the user provides a NamedArray for the values, Mimi will further check that the names of the dimensions match the expected dimensions for that parameter, and that the labels match the model's index values for those dimensions. Examples of this can be found in "test/test_parameter_labels.jl".

### The internal 'build' function and model instances

 When you call the run function on your model, first the internal `build` function is called, which produces a ModelInstance, and then the ModelInstance is run. A model instance is an instantiated version of the model you have designed where all of the component constructors have been called and all of the data arrays have been allocated. If you wish to create and run multiple versions of your model, you can use the intermediate build function and store the separate ModelInstances. This may be useful if you want to change some parameter values, while keeping the model's structure mostly the same. For example:

```julia
instance1 = Mimi.build(m)
run(instance1)

update_param!(m, ParameterName, newvalue)
instance2 = Mimi.build(m)
run(instance2)

result1 = instance1[:Comp, :Var]
result2 = instance2[:Comp, :Var]
```

Note that you can retrieve values from a ModelInstance in the same way previously shown for indexing into a model.

### The init function ###

The `init` function can optionally be called within `@defcomp` and **before** `run_timestep`.  Similarly to `run_timestep`, this function is called with parameters `init(p, v, d)`, where the component state (defined by the first three arguments) has fields for the Parameters, Variables, and Dimensions of the component you defined.   

If defined for a specific component, this function will run **before** the timestep loop, and should only be used for parameters or variables without a time index e.g. to compute the values of scalar variables that only depend on scalar parameters. Note that when using `init`, it may be necessary to add special handling in the `run_timestep` function for the first timestep, in particular for difference equations.  A skeleton `@defcomp` script using both `run_timestep` and `init` would appear as follows:

```julia
@defcomp component1 begin

    # First define the state this component will hold
    savingsrate = Parameter()

    # Second, define the (optional) init function for the component
    function init(p, v, d)
    end

    # Third, define the run_timestep function for the component
    function run_timestep(p, v, d, t)
    end

end
```<|MERGE_RESOLUTION|>--- conflicted
+++ resolved
@@ -76,15 +76,10 @@
 
 The next step is to add components to the model. This is done by the following syntax:
 
-<<<<<<< HEAD
 ```julia 
 add_comp!(m, ComponentA, :GDP)
 add_comp!(m, ComponentB; first=2010)
 add_comp!(m, ComponentC; first=2010, last=2100)
-=======
-```julia
-add_comp!(mymodel, ComponentA, :GDP)
->>>>>>> c0cb11d6
 ```
 
 The first argument to `add_comp!` is the model, the second is the name of the ComponentId defined by `@defcomp`. If an optional third symbol is provided (as in the first line above), this will be used as the name of the component in this model. This allows you to add multiple versions of the same component to a model, with different names.
@@ -160,13 +155,8 @@
 In order to invoke the explorer UI and explore all of the variables and parameters in a model, simply call the function `explore` with the model run as the required argument, and a window title as an optional keyword argument, as shown below.  This will produce a new browser window containing a selectable list of parameters and variables, organized by component, each of which produces a graphic.  The exception here being that if the parameter or variable is a single scalar value, the value will appear alongside the name in the left-hand list.
  
 ```julia
-<<<<<<< HEAD
 run(m)
 explore(m, title = "run1 results")
-=======
-run(mymodel)
-explore(mymodel, title = "run1 results")
->>>>>>> c0cb11d6
 ```
 
 ![Explorer Model Example](figs/explorer_model_example.png)
