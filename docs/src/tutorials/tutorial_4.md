--- conflicted
+++ resolved
@@ -327,22 +327,6 @@
 We can now run the model and evaluate the results.
 
 ```julia
-<<<<<<< HEAD
-p = Mimi.plot(si, :grosseconomy, :K)
-save("MyFigure.png", p)
-```
-
-## Advanced Features - Social Cost of Carbon (SCC) Example
-
-This example will discuss the more advanced SA capabilities of post-trial functions and payload objects.
-
-Case: We want to do an SCC calculation with `MimiDICE2010`, which consists of running both a `base` and `modified` model (the latter being a model including an additional emissions pulse, see the [`create_marginal_model`](@ref) function or create your own two models). We then take the difference between the consumption level in these two models and obtain the discounted net present value to get the SCC.
-
-The beginning steps for this case are identical to those above. We first define the typical variables for a simulation, including the number of trials `N` and the simulation definition `sd`.  In this case we only define one random variable, `t2xco2`, but note there could be any number of random variables defined here.
-
-```jldoctest tutorial4; output = false
-=======
->>>>>>> b8eb39e2
 using Mimi
 
 include("MyModel.jl")
@@ -358,29 +342,9 @@
 # output
 
 ```
-<<<<<<< HEAD
-
-### Run the simulation
-
-Now that we have our post-trial function, we can proceed to obtain our two models and run the simulation. Note that we are using a Mimi MarginalModel `mm` from MimiDICE2010, which is a Mimi object that holds both the base model and the model with the additional pulse of emissions.
-
-```julia
-# Build the marginal model
-mm = MimiDICE2010.get_marginal_model(year = scc_year)   # The additional emissions pulse will be added in the specified year
-
-# Run
-si = run(sd, mm, N; trials_output_filename = "ecs_sample.csv", post_trial_func = my_scc_calculation)
-
-# View the scc_results by retrieving them from the payload object
-scc_results = Mimi.payload(si)[2]   # Recall that the SCC array was the second of two arrays we stored in the payload tuple
-
-# output
-
-=======
 ```julia
 # Observe model result graphs
 explore(m)
->>>>>>> b8eb39e2
 ```
 
 ----
