--- conflicted
+++ resolved
@@ -33,11 +33,7 @@
 
 ## Requirements and Initial Setup
 
-<<<<<<< HEAD
-These tutorials require [Julia v1.1.0](https://julialang.org/downloads/) and [Mimi v0.9.4](https://github.com/mimiframework/Mimi.jl), or later. 
-=======
 These tutorials require [Julia v1.2.0](https://julialang.org/downloads/) and [Mimi v0.9.0](https://github.com/mimiframework/Mimi.jl), or later. 
->>>>>>> 1018bd6e
 
 To use the following tutorials, follow the steps below.
 
