--- conflicted
+++ resolved
@@ -59,20 +59,9 @@
 Changes to various optional keyword arguments:
 
  - `connect_param!`:  In the case that a component parameter is connected to a variable from a prior timestep, it is necessary to use the `offset` keyword argument to prevent a cycle.  The offset value is an `Int` specifying the offset in terms of timesteps as below.
-<<<<<<< HEAD
 
 ```julia
 connect_param!(mymodel, :TargetComponent=>:parametername, :SourceComponent=>:variablename, offset = 1)
-```
-- `add_comp!`:  Previously the optional keyword arguments `start` and `stop` could be used to specify times for components that do not run for the full length of the model. These arguments are now `first` and `last` respectively.
-
-```julia
-add_comp!(mymodel, ComponentC; first=2010, last=2100)
-=======
-
-```julia
-connect_param!(mymodel, :TargetComponent=>:parametername, :SourceComponent=>:variablename, offset = 1)
->>>>>>> 6de8b8a2
 ```
 - `add_comp!`:  Previously the optional keyword arguments `start` and `stop` could be used to specify times for components that do not run for the full length of the model. These arguments are now `first` and `last` respectively.
 
