--- conflicted
+++ resolved
@@ -65,18 +65,6 @@
 # quote
 #     tutorial = (Mimi.Model)()
 #     (Mimi.set_dimension!)(tutorial, :time, 2015:5:2110)
-<<<<<<< HEAD
-#     (Mimi.addcomponent)(tutorial, Main.grosseconomy, :grosseconomy)
-#     (Mimi.addcomponent)(tutorial, Main.emissions, :emissions)
-#     (Mimi.set_parameter!)(tutorial, :grosseconomy, :l, [(1.0 + 0.015) ^ t * 6404 for t = 1:20])
-#     (Mimi.set_parameter!)(tutorial, :grosseconomy, :tfp, [(1 + 0.065) ^ t * 3.57 for t = 1:20])
-#     (Mimi.set_parameter!)(tutorial, :grosseconomy, :s, ones(20) * 0.22)
-#     (Mimi.set_parameter!)(tutorial, :grosseconomy, :depk, 0.1)
-#     (Mimi.set_parameter!)(tutorial, :grosseconomy, :k0, 130.0)
-#     (Mimi.set_parameter!)(tutorial, :grosseconomy, :share, 0.3)
-#     (Mimi.set_parameter!)(tutorial, :emissions, :sigma, [(1.0 - 0.05) ^ t * 0.58 for t = 1:20])
-#     (Mimi.connect_parameter)(tutorial, :emissions, :YGROSS, :grosseconomy, :YGROSS)
-=======
 #     (Mimi.add_comp!)(tutorial, Main.grosseconomy, :grosseconomy)
 #     (Mimi.add_comp!)(tutorial, Main.emissions, :emissions)
 #     (Mimi.set_param!)(tutorial, :grosseconomy, :l, [(1.0 + 0.015) ^ t * 6404 for t = 1:20])
@@ -87,8 +75,6 @@
 #     (Mimi.set_param!)(tutorial, :grosseconomy, :share, 0.3)
 #     (Mimi.set_param!)(tutorial, :emissions, :sigma, [(1.0 - 0.05) ^ t * 0.58 for t = 1:20])
 #     (Mimi.connect_param!)(tutorial, :emissions, :YGROSS, :grosseconomy, :YGROSS)
-#     (Mimi.add_connector_comps)(tutorial)
->>>>>>> 4f3bdd2d
 # end
 
 run(model)
