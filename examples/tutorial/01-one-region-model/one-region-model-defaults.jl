--- conflicted
+++ resolved
@@ -75,10 +75,6 @@
 #     (Mimi.set_param!)(tutorial, :grosseconomy, :share, 0.3)
 #     (Mimi.set_param!)(tutorial, :emissions, :sigma, [(1.0 - 0.05) ^ t * 0.58 for t = 1:20])
 #     (Mimi.connect_param!)(tutorial, :emissions, :YGROSS, :grosseconomy, :YGROSS)
-<<<<<<< HEAD
-#     (Mimi.add_connector_comps)(tutorial)
-=======
->>>>>>> 6de8b8a2
 # end
 
 run(model)
