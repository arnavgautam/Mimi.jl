--- conflicted
+++ resolved
@@ -12,16 +12,8 @@
     k0      = Parameter(index=[regions])        #Initial level of capital
     share   = Parameter()                       #Capital share
 
-
-<<<<<<< HEAD
     function run(p, v, d, t)
     # Note that the regional dimension is defined in d and parameters and variables are indexed by 'r'
-=======
-function run_timestep(state::grosseconomy, t::Int)
-    v = state.Variables
-    p = state.Parameters
-    d = state.Dimensions                        #Note that the regional dimension is defined here and parameters and variables are indexed by 'r'
->>>>>>> c2e39bd5
 
         # Define an equation for K
         for r in d.regions
