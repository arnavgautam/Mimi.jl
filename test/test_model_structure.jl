--- conflicted
+++ resolved
@@ -6,11 +6,7 @@
 using Mimi
 
 import Mimi: 
-<<<<<<< HEAD
-    add_connector_comps, connect_param!, unconnected_params, set_dimension!, 
-=======
     connect_param!, unconnected_params, set_dimension!, 
->>>>>>> 6de8b8a2
     reset_compdefs, numcomponents, get_connections, internal_param_conns, dim_count, 
     modeldef, modelinstance, compdef, getproperty, setproperty!, dimension, 
     dimensions, compdefs
