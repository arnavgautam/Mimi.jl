--- conflicted
+++ resolved
@@ -83,10 +83,9 @@
     @test m[:A, :varA][t] == 10
 end
 
-<<<<<<< HEAD
 @test m[:A, :parA] == 10
 @test_throws ErrorException m[:A, :xx]
-=======
+
 @test getindexcount(m, :time) == 18
 
 a = getindexvalues(m, :time)
@@ -95,5 +94,4 @@
 end
 
 @test getindexlabels(m, :A, :varA)[1] == :time
-@test length(getindexlabels(m, :A, :parA)) == 0
->>>>>>> 19cb8acb
+@test length(getindexlabels(m, :A, :parA)) == 0