--- conflicted
+++ resolved
@@ -50,15 +50,10 @@
 @test variable_names(c1) == variable_names(c0)
 @test_throws KeyError compdef(test_model, :missingcomp)
 
-<<<<<<< HEAD
-@test compmodule(c2) == :TestMetaInfo
+@test compmodule(c2) == Main.TestMetaInfo
+#@test compmodule(c2) == :TestMetaInfo
 @test compname(c2) == :ch4forcing1
 @test nameof(c2) == :ch4forcing2
-=======
-@test c2.comp_id.module_name == Main.TestMetaInfo
-@test c2.comp_id.comp_name == :ch4forcing1
-@test c2.name == :ch4forcing2
->>>>>>> dc8a2f3d
 
 vars = Mimi.variable_names(c2)
 @test length(vars) == 3
