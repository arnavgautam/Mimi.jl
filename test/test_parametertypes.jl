--- conflicted
+++ resolved
@@ -4,15 +4,8 @@
 using Test
 
 import Mimi: 
-<<<<<<< HEAD
     external_params, external_param, TimestepMatrix, TimestepVector, 
-    ArrayModelParameter, ScalarModelParameter, FixedTimestep, reset_compdefs
-=======
-    external_params, external_param, TimestepMatrix, TimestepVector, ArrayModelParameter, 
-    ScalarModelParameter, FixedTimestep, reset_compdefs
->>>>>>> 37f84f02
-
-reset_compdefs()
+    ArrayModelParameter, ScalarModelParameter, FixedTimestep
 
 #
 # Test that parameter type mismatches are caught
@@ -137,11 +130,7 @@
 )
 
 update_param!(m, :x, [4, 5, 6], update_timesteps = false)
-<<<<<<< HEAD
-x = external_param(m.md, :x)
-=======
-x = external_param(m, :x)
->>>>>>> 37f84f02
+x = external_param(m.md, :x)
 @test x.values isa Mimi.TimestepArray{Mimi.FixedTimestep{2000, 1, LAST} where LAST, Float64, 1}
 @test x.values.data == [4., 5., 6.]
 # TBD: this fails, but I'm not sure how it's supposed to behave. It says:
@@ -151,11 +140,7 @@
 # @test m[:MyComp2, :y][2] == 6   # 2002
 
 update_param!(m, :x, [2, 3, 4], update_timesteps = true)
-<<<<<<< HEAD
-x = external_param(m.md, :x)
-=======
-x = external_param(m, :x)
->>>>>>> 37f84f02
+x = external_param(m.md, :x)
 @test x.values isa Mimi.TimestepArray{Mimi.FixedTimestep{2001, 1, LAST} where LAST, Float64, 1}
 @test x.values.data == [2., 3., 4.]
 run(m)
@@ -177,11 +162,7 @@
 )
 
 update_param!(m, :x, [4, 5, 6], update_timesteps = false)
-<<<<<<< HEAD
-x = external_param(m.md, :x)
-=======
-x = external_param(m, :x)
->>>>>>> 37f84f02
+x = external_param(m.md, :x)
 @test x.values isa Mimi.TimestepArray{Mimi.VariableTimestep{(2000, 2005, 2020)}, Float64, 1}
 @test x.values.data == [4., 5., 6.]
 #run(m)
@@ -189,11 +170,7 @@
 #@test m[:MyComp2, :y][2] == 6   # 2020
 
 update_param!(m, :x, [2, 3, 4], update_timesteps = true)
-<<<<<<< HEAD
-x = external_param(m.md, :x)
-=======
-x = external_param(m, :x)
->>>>>>> 37f84f02
+x = external_param(m.md, :x)
 @test x.values isa Mimi.TimestepArray{Mimi.VariableTimestep{(2005, 2020, 2050)}, Float64, 1}
 @test x.values.data == [2., 3., 4.]
 run(m)
@@ -214,11 +191,7 @@
 )
 
 update_params!(m, Dict(:x=>[2, 3, 4]), update_timesteps = true)
-<<<<<<< HEAD
-x = external_param(m.md, :x)
-=======
-x = external_param(m, :x)
->>>>>>> 37f84f02
+x = external_param(m.md, :x)
 @test x.values isa Mimi.TimestepArray{Mimi.VariableTimestep{(2005, 2020, 2050)}, Float64, 1}
 @test x.values.data == [2., 3., 4.]
 run(m)
@@ -238,11 +211,7 @@
 
 @test_throws ErrorException update_param!(m, :x, [2, 3, 4, 5, 6], update_timesteps = false)
 update_param!(m, :x, [2, 3, 4, 5, 6], update_timesteps = true)
-<<<<<<< HEAD
-x = external_param(m.md, :x)
-=======
-x = external_param(m, :x)
->>>>>>> 37f84f02
+x = external_param(m.md, :x)
 @test x.values isa Mimi.TimestepArray{Mimi.FixedTimestep{1999, 1, LAST} where LAST, Float64, 1}
 @test x.values.data == [2., 3., 4., 5., 6.]
 
@@ -270,17 +239,10 @@
 @test_throws ErrorException update_param!(m, :x, [1, 2, 3, 4]) # Will throw an error because size
 @test_throws ErrorException update_param!(m, :y, [10, 15], update_timesteps=true) # Not a timestep array
 update_param!(m, :y, [10, 15])
-<<<<<<< HEAD
 @test external_param(m.md, :y).values == [10., 15.]
 @test_throws ErrorException update_param!(m, :z, 1, update_timesteps=true) # Scalar parameter
 update_param!(m, :z, 1)
 @test external_param(m.md, :z).value == 1
-=======
-@test external_param(m, :y).values == [10., 15.]
-@test_throws ErrorException update_param!(m, :z, 1, update_timesteps=true) # Scalar parameter
-update_param!(m, :z, 1)
-@test external_param(m, :z).value == 1
->>>>>>> 37f84f02
 
 # Reset the time dimensions
 @test_logs(
@@ -290,16 +252,9 @@
 )
 update_params!(m, Dict(:x=>[3,4,5], :y=>[10,20], :z=>0), update_timesteps=true) # Won't error when updating from a dictionary
 
-<<<<<<< HEAD
 @test external_param(m.md, :x).values isa Mimi.TimestepArray{Mimi.FixedTimestep{2005,1},Float64,1}
 @test external_param(m.md, :x).values.data == [3.,4.,5.]
 @test external_param(m.md, :y).values == [10.,20.]
 @test external_param(m.md, :z).value == 0
-=======
-@test external_param(m, :x).values isa Mimi.TimestepArray{Mimi.FixedTimestep{2005,1},Float64,1}
-@test external_param(m, :x).values.data == [3.,4.,5.]
-@test external_param(m, :y).values == [10.,20.]
-@test external_param(m, :z).value == 0
->>>>>>> 37f84f02
 
 end #module