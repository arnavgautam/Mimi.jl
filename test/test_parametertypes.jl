--- conflicted
+++ resolved
@@ -51,12 +51,8 @@
     f = Parameter{Array{Float64, 2}}()
     g = Parameter{Int}(default=10.0)    # value should be Int despite Float64 default
     h = Parameter(default=10)           # should be "numtype", despite Int default
-<<<<<<< HEAD
-
-=======
     j::Int = Parameter(index = [regions])
-    
->>>>>>> 1f38a396
+
     function run_timestep(p, v, d, t)
     end
 end
@@ -90,22 +86,22 @@
 @test isa(extpars[:e], ArrayModelParameter)
 @test isa(extpars[:f], ScalarModelParameter) # note that :f is stored as a scalar parameter even though its values are an array
 
-# @test typeof(extpars[:a].values) == TimestepMatrix{FixedTimestep{2000, 1}, arrtype, 1}
-# @test typeof(extpars[:b].values) == TimestepVector{FixedTimestep{2000, 1}, arrtype}
+@test typeof(extpars[:a].values) == TimestepMatrix{FixedTimestep{2000, 1}, arrtype, 1}
+@test typeof(extpars[:b].values) == TimestepVector{FixedTimestep{2000, 1}, arrtype}
 
 @test typeof(extpars[:c].values) == Array{arrtype, 1}
 @test typeof(extpars[:d].value) == numtype
 @test typeof(extpars[:e].values) == Array{arrtype, 1}
 @test typeof(extpars[:f].value) == Array{Float64, 2}
-# @test typeof(extpars[:g].value) <: Int
-# @test typeof(extpars[:h].value) == numtype
+@test typeof(extpars[:g].value) <: Int
+@test typeof(extpars[:h].value) == numtype
 
 # test updating parameters
 @test_throws ErrorException update_param!(m, :a, 5) # expects an array
 @test_throws ErrorException update_param!(m, :a, ones(101)) # wrong size
 @test_throws ErrorException update_param!(m, :a, fill("hi", 101, 3)) # wrong type
 
-# update_param!(m, :a, Array{Int,2}(zeros(101, 3))) # should be able to convert from Int to Float
+update_param!(m, :a, Array{Int,2}(zeros(101, 3))) # should be able to convert from Int to Float
 
 @test_throws ErrorException update_param!(m, :d, ones(5)) # wrong type; should be scalar
 update_param!(m, :d, 5) # should work, will convert to float
@@ -114,15 +110,9 @@
 @test_throws ErrorException update_param!(m, :e, ones(10)) # wrong size
 update_param!(m, :e, [4,5,6,7])
 
-<<<<<<< HEAD
-@test length(extpars) == 4      # TBD
-# @test length(extpars) == 8
-# @test typeof(extpars[:a].values) == TimestepMatrix{FixedTimestep{2000, 1}, arrtype, 1}
-
-=======
 @test length(extpars) == 9
 @test typeof(extpars[:a].values) == TimestepMatrix{FixedTimestep{2000, 1}, arrtype, 1}
->>>>>>> 1f38a396
+
 @test typeof(extpars[:d].value) == numtype
 @test typeof(extpars[:e].values) == Array{arrtype, 1}
 
