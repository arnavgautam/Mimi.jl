--- conflicted
+++ resolved
@@ -9,12 +9,9 @@
     @info("test_defmcs.jl")
     include("test_defmcs.jl")
 
-<<<<<<< HEAD
     @info("test_defmcs_sobol.jl")
     include("test_defmcs_sobol.jl")
 
-=======
     @info("test_reshaping.jl")
     include("test_reshaping.jl")    
->>>>>>> 2eeca0fe
 end