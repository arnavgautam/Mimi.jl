<<<<<<< HEAD
using Test
=======
module TestMain_VariableTimestep

using Base.Test
>>>>>>> b66dae9a
using Mimi

import Mimi: 
    reset_compdefs, reset_variables, @defmodel, 
    variable, variable_names, external_param, build, 
    compdef, compdefs, dimensions, dimension, compinstance

reset_compdefs()

@defcomp foo1 begin
    index1 = Index()

    par1 = Parameter()
    par2::Bool = Parameter(index=[time,index1], description="description par 1")
    par3 = Parameter(index=[time])

    var1 = Variable()
    var2 = Variable(index=[time])
    var3 = Variable(index=[time,index1])

    idx3 = Index()
    idx4 = Index()
    var4::Bool = Variable(index=[idx3])
    var5 = Variable(index=[index1, idx4])
end

@defmodel x1 begin
    index[index1] = [:r1, :r2, :r3]
    index[time] = [2010, 2015, 2030]
    index[idx3] = 1:3
    index[idx4] = 1:4
    component(foo1)

    foo1.par1 = 5.0
    # foo1.par2 = []
end

@test length(compdefs()) == 4   # adder, 2 connectors, and foo1

# x1 = foo1(Float64, Dict{Symbol, Int}(:time=>10, :index1=>3))
# x1 = foo1(Float64, Val{1}, Val{1}, Val{10}, Val{1}, Val{1}, Val{1}, Val{1}, Dict{Symbol, Int}(:time=>10, :index1=>3))

@test length(dimension(x1.md, :index1)) == 3

# @test_throws MethodError x1.Parameters.par1 = Array{Float64}(1,2)

par1 = external_param(x1, :par1)
@test par1.value == 5.0

set_param!(x1, :foo1, :par1, 6.0)
par1 = external_param(x1, :par1)
@test par1.value == 6.0

set_param!(x1, :foo1, :par2, [true true false; true false false; true true true])

set_param!(x1, :foo1, :par3, [1.0, 2.0, 3.0])

build(x1)

ci = compinstance(x1, :foo1)
reset_variables(ci)

# Check all variables are defaulted
@test isnan(get_var_value(ci, :var1))

m = Model()
set_dimension!(m, :time, 20)
set_dimension!(m, :index1, 5)
add_comp!(m, foo1)

@test :var1 in variable_names(x1, :foo1)

end #module<|MERGE_RESOLUTION|>--- conflicted
+++ resolved
@@ -1,10 +1,6 @@
-<<<<<<< HEAD
-using Test
-=======
 module TestMain_VariableTimestep
 
-using Base.Test
->>>>>>> b66dae9a
+using Test
 using Mimi
 
 import Mimi: 
