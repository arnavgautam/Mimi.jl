module TestGetDataframe

using Mimi
using Test

#------------------------------------------------------------------------------
#   1. Test with 1 dimension
#------------------------------------------------------------------------------

model1 = Model()

@defcomp testcomp1 begin
    var1 = Variable(index=[time])
    par1 = Parameter(index=[time])
    par_scalar = Parameter()

    function run_timestep(p, v, d, t)
        v.var1[t] = p.par1[t]
    end
end

late_first = 2030
early_last = 2100

@defcomp testcomp2 begin
    var2 = Variable(index=[time])
    par2 = Parameter(index=[time])

    function run_timestep(p, v, d, t)
        if late_first <= gettime(t) <= early_last       # apply time constraints in the component
            v.var2[t] = p.par2[t]
        end
    end
end

years = collect(2015:5:2110)

set_dimension!(model1, :time, years)
add_comp!(model1, testcomp1)
set_param!(model1, :testcomp1, :par1, years)
set_param!(model1, :testcomp1, :par_scalar, 5.)

@test_logs(
    (:warn, "add_comp!: Keyword arguments 'first' and 'last' are currently disabled."),
    add_comp!(model1, testcomp2; first = late_first, last = early_last)
)

@test_throws ErrorException set_param!(model1, :testcomp2, :par2, late_first:5:early_last)
set_param!(model1, :testcomp2, :par2, years)

# Test running before model built
@test_throws ErrorException df = getdataframe(model1, :testcomp1, :var1)

# Now run model
run(model1)

# Test trying to load a dataframe for a scalar parameter
@test_throws ErrorException getdataframe(model1, :testcomp1, :par_scalar)

# Test trying to getdataframe from a variable that does not exist in the component
@test_throws ErrorException getdataframe(model1, :testcomp1, :var2)

# Regular getdataframe
df = getdataframe(model1, :testcomp1=>:var1, :testcomp1=>:par1, :testcomp2=>:var2, :testcomp2=>:par2)

dim = Mimi.dimension(model1, :time)
<<<<<<< HEAD
@test df[:var1] == df[:par1] == years
@test all(ismissing, df[:var2][1 : dim[late_first]-1])
#@test all(ismissing, df[:par2][1 : dim[late_first]-1])

@test df[:var2][dim[late_first] : dim[early_last]] == df[:par2][dim[late_first] : dim[early_last]] == late_first:5:early_last
@test all(ismissing, df[:var2][dim[years[end]] : dim[early_last]])
@test all(ismissing, df[:par2][dim[years[end]] : dim[early_last]])
=======
@test df.var1 == df.par1 == years
@test all(ismissing, df.var2[1 : dim[late_first]-1])
@test all(ismissing, df.par2[1 : dim[late_first]-1])
@test df.var2[dim[late_first] : dim[early_last]] == df.par2[dim[late_first] : dim[early_last]] == late_first:5:early_last
@test all(ismissing, df.var2[dim[years[end]] : dim[early_last]])
@test all(ismissing, df.par2[dim[years[end]] : dim[early_last]])
>>>>>>> 9e9a0874

# Test trying to load an item into an existing dataframe where that item key already exists
@test_throws UndefVarError _load_dataframe(model1, :testcomp1, :var1, df)


#------------------------------------------------------------------------------
#   2. Test with > 2 dimensions
#------------------------------------------------------------------------------
stepsize = 5
years = collect(2015:stepsize:2110)
regions = [:reg1, :reg2]
rates   = [0.025, 0.05]

nyears = length(years)
nregions = length(regions)
nrates = length(rates)

@defcomp testcomp3 begin
    par3 = Parameter(index=[time, regions, rates])
    var3 = Variable(index=[time])
end

# A. Simple case where component has same time length as model

model2 = Model()

set_dimension!(model2, :time, years)
set_dimension!(model2, :regions, regions)
set_dimension!(model2, :rates, rates)

data = Array{Int}(undef, nyears, nregions, nrates)
data[:] = 1:(nyears * nregions * nrates)

add_comp!(model2, testcomp3)
set_param!(model2, :testcomp3, :par3, data)

run(model2)

df2 = getdataframe(model2, :testcomp3, :par3)
@test size(df2) == (length(data), 4)

# Test trying to combine two items with different dimensions into one dataframe
@test_throws ErrorException getdataframe(model2, Pair(:testcomp3, :par3), Pair(:testcomp3, :var3))


# B. Test with shorter time than model

model3 = Model()
set_dimension!(model3, :time, years)
set_dimension!(model3, :regions, regions)
set_dimension!(model3, :rates, rates)

dim = Mimi.dimension(model3, :time)

late_first = 2030
early_last = 2100

@test_logs(
    (:warn, "add_comp!: Keyword arguments 'first' and 'last' are currently disabled."),
    add_comp!(model3, testcomp3; first = late_first, last = early_last)
)

indices = collect(late_first:stepsize:early_last)
nindices = length(indices)

valid_indices = collect(dim[late_first]:dim[early_last])
nvalid = length(valid_indices)

par3 = Array{Union{Missing,Float64}}(undef, nyears, nregions, nrates)
par3[:] .= missing

par3[valid_indices, :, :] = 1:(nindices * nregions * nrates)
set_param!(model3, :testcomp3, :par3, par3)
run(model3)

df3 = getdataframe(model3, :testcomp3 => :par3)
@test size(df3) == (nrates * nregions * nyears, 4)

# Test that times outside the component's time span are padded with `missing` values
<<<<<<< HEAD
@test all(ismissing, df3[:par3][1 : (nrates * nregions * (dim[late_first]-1))])

nmissing = (Int((years[end] - early_last)/stepsize) * nregions * nrates - 1)

@test all(ismissing, df3[:par3][end - nmissing : end])
=======
@test all(ismissing, df3.par3[1 : (length(rates)*length(regions)*(dim[late_first]-1))])
@test all(ismissing, df3.par3[end - (length(rates)*length(regions)*(dim[end]-dim[early_last]))+1: end])
>>>>>>> 9e9a0874

end #module<|MERGE_RESOLUTION|>--- conflicted
+++ resolved
@@ -64,22 +64,12 @@
 df = getdataframe(model1, :testcomp1=>:var1, :testcomp1=>:par1, :testcomp2=>:var2, :testcomp2=>:par2)
 
 dim = Mimi.dimension(model1, :time)
-<<<<<<< HEAD
-@test df[:var1] == df[:par1] == years
-@test all(ismissing, df[:var2][1 : dim[late_first]-1])
-#@test all(ismissing, df[:par2][1 : dim[late_first]-1])
-
-@test df[:var2][dim[late_first] : dim[early_last]] == df[:par2][dim[late_first] : dim[early_last]] == late_first:5:early_last
-@test all(ismissing, df[:var2][dim[years[end]] : dim[early_last]])
-@test all(ismissing, df[:par2][dim[years[end]] : dim[early_last]])
-=======
 @test df.var1 == df.par1 == years
 @test all(ismissing, df.var2[1 : dim[late_first]-1])
 @test all(ismissing, df.par2[1 : dim[late_first]-1])
 @test df.var2[dim[late_first] : dim[early_last]] == df.par2[dim[late_first] : dim[early_last]] == late_first:5:early_last
 @test all(ismissing, df.var2[dim[years[end]] : dim[early_last]])
 @test all(ismissing, df.par2[dim[years[end]] : dim[early_last]])
->>>>>>> 9e9a0874
 
 # Test trying to load an item into an existing dataframe where that item key already exists
 @test_throws UndefVarError _load_dataframe(model1, :testcomp1, :var1, df)
@@ -159,15 +149,10 @@
 @test size(df3) == (nrates * nregions * nyears, 4)
 
 # Test that times outside the component's time span are padded with `missing` values
-<<<<<<< HEAD
-@test all(ismissing, df3[:par3][1 : (nrates * nregions * (dim[late_first]-1))])
+@test all(ismissing, df3.par3[1 : (nrates * nregions * (dim[late_first] - 1))])
 
-nmissing = (Int((years[end] - early_last)/stepsize) * nregions * nrates - 1)
+nmissing = (Int((years[end] - early_last) / stepsize) * nregions * nrates - 1)
 
-@test all(ismissing, df3[:par3][end - nmissing : end])
-=======
-@test all(ismissing, df3.par3[1 : (length(rates)*length(regions)*(dim[late_first]-1))])
-@test all(ismissing, df3.par3[end - (length(rates)*length(regions)*(dim[end]-dim[early_last]))+1: end])
->>>>>>> 9e9a0874
+@test all(ismissing, df3.par3[end - nmissing : end])
 
 end #module