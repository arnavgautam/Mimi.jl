module TestModelStructure_VariableTimestep

#tests the framework of components and connections

using Base.Test
using Mimi

import Mimi: 
<<<<<<< HEAD
    connect_parameter, unconnected_params, set_dimension!, 
    reset_compdefs, numcomponents, get_connections, internal_param_conns, dim_count
=======
    add_connector_comps, connect_param!, unconnected_params, set_dimension!, 
    reset_compdefs, numcomponents, get_connections, internal_param_conns, dim_count, 
    compdef, getproperty, setproperty!, dimension, dimensions, compdefs
>>>>>>> 4f3bdd2d

reset_compdefs()

@defcomp A begin
    varA::Int = Variable(index=[time])
    parA::Int = Parameter()
    
    function run_timestep(p, v, d, t)
        v.varA[t] = p.parA
    end
end

@defcomp B begin
    varB::Int = Variable()

    function run_timestep(p, v, d, t)
        if t.t < 10
            v.varB = 1
        else
            v.varB = 10
        end
    end
end

@defcomp C begin
    varC::Int = Variable()
    parC::Int = Parameter()

    function run_timestep(p, v, d, t)
        v.varC = p.parC
    end
end

m = Model()
years = [2015:5:2100; 2110:10:2200]
set_dimension!(m, :time, years)

@test_throws ErrorException add_comp!(m, A, last = 2210) 
@test_throws ErrorException add_comp!(m, A, first = 2010) 
@test_throws ErrorException add_comp!(m, A, after=:B)
add_comp!(m, A, first = 2050, last = 2150) #test specific last and first

add_comp!(m, B, before=:A)

add_comp!(m, C, after=:B) # test a later first than model
# Component order is B -> C -> A.

connect_param!(m, :A, :parA, :C, :varC)

unconn = unconnected_params(m)
@test length(unconn) == 1
@test unconn[1] == (:C, :parC)

connect_param!(m, :C => :parC, :B => :varB)

@test_throws ErrorException add_comp!(m, C, after=:A, before=:B)

@test numcomponents(m.md) == 3

@test length(internal_param_conns(m)) == 2
@test get_connections(m, :A, :incoming)[1].src_comp_name == :C

@test length(get_connections(m, :B, :incoming)) == 0
@test get_connections(m, :B, :outgoing)[1].dst_comp_name == :C

@test length(get_connections(m, :A, :all)) == 1

@test length(unconnected_params(m)) == 0

#############################################
#  Tests for connecting scalar parameters   #
#############################################

run(m)

@test all([m[:A, :varA][t] == 1 for t in 1:2])
@test all([m[:A, :varA][t] == 10 for t in 3:16])


##########################
#   tests for indexing   #
##########################

@test dim_count(m.md, :time) == 28

@test m[:A, :parA] == 10
@test_throws ErrorException m[:A, :xx]

time = dimension(m, :time)
a = collect(keys(time))
@test all([a[i] == years[i] for i in 1:28])

@test dimensions(m, :A, :varA)[1] == :time
@test length(dimensions(m, :A, :parA)) == 0

################################
#  tests for delete! function  #
################################

@test_throws ErrorException delete!(m, :D)
@test length(m.md.internal_param_conns) == 2
delete!(m, :A)
@test length(m.md.internal_param_conns) == 1
@test !(:A in compdefs(m))
@test length(compdefs(m)) == 2

#######################################
#   Test check for unset parameters   #
#######################################

@defcomp D begin
  varD = Variable(index=[time])
  parD = Parameter()
end

add_comp!(m, D)
@test_throws ErrorException Mimi.build(m)


end # module<|MERGE_RESOLUTION|>--- conflicted
+++ resolved
@@ -6,14 +6,9 @@
 using Mimi
 
 import Mimi: 
-<<<<<<< HEAD
-    connect_parameter, unconnected_params, set_dimension!, 
-    reset_compdefs, numcomponents, get_connections, internal_param_conns, dim_count
-=======
-    add_connector_comps, connect_param!, unconnected_params, set_dimension!, 
+    connect_param!, unconnected_params, set_dimension!, 
     reset_compdefs, numcomponents, get_connections, internal_param_conns, dim_count, 
     compdef, getproperty, setproperty!, dimension, dimensions, compdefs
->>>>>>> 4f3bdd2d
 
 reset_compdefs()
 
