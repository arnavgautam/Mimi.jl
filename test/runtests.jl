--- conflicted
+++ resolved
@@ -3,42 +3,13 @@
 
 @testset "Mimi" begin
 
-<<<<<<< HEAD
-tests = [
-    "main",
-    "references",
-    "units",
-    "model_structure",
-    "tools",
-    "parameter_labels",
-    "parametertypes",
-    "marginal_models",
-    "adder",
-    "getindex",
-    "num_components",
-    "components_ordering",
-    "variables_model_instance",
-    "getdataframe",
-    "mult_getdataframe",
-    "timesteparrays",
-    "timesteps",
-    "connectorcomp"
-]
-
-for t in tests
-    fp = joinpath("test_$t.jl")
-    println("$fp ...")
-    include(fp)
-end
-
-println("All tests pass.")
-=======
 include("test_main.jl")
 include("test_references.jl")
 include("test_units.jl")
 include("test_model_structure.jl")
 include("test_tools.jl")
 include("test_parameter_labels.jl")
+include("test_parametertypes.jl")
 include("test_marginal_models.jl")
 include("test_adder.jl")
 include("test_getindex.jl")
@@ -46,6 +17,11 @@
 include("test_components_ordering.jl")
 include("test_variables_model_instance.jl")
 include("test_getdataframe.jl")
+include("test_mult_getdataframe.jl")
+include("test_timesteparrays.jl")
+include("test_timesteps.jl")
+include("test_connectorcomp.jl")
 
 end
->>>>>>> 291cb099
+
+println("All tests pass.")