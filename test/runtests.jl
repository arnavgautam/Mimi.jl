using Mimi
using Test
using Documenter

<<<<<<< HEAD
# reduce the chatter during testing
Mimi.set_defcomp_verbosity(false)

# run tests
=======
>>>>>>> 84252145
@testset "Mimi" begin

    @info("test_main.jl")
    include("test_main.jl")

    @info("test_composite.jl")
    include("test_composite.jl")

    @info("test_main_variabletimestep.jl")
    include("test_main_variabletimestep.jl")

    @info("test_broadcast.jl")
    include("test_broadcast.jl")

    @info("test_metainfo.jl")
    include("test_metainfo.jl")

    @info("test_metainfo_variabletimestep.jl")
    include("test_metainfo_variabletimestep.jl")

    @info("test_references.jl")
    include("test_references.jl")

    @info("test_units.jl")
    include("test_units.jl")

    @info("test_model_structure.jl")
    include("test_model_structure.jl")

    @info("test_model_structure_variabletimestep.jl") 
    include("test_model_structure_variabletimestep.jl")

    @info("test_replace_comp.jl")
    include("test_replace_comp.jl")

    @info("test_tools.jl")
    include("test_tools.jl")

    @info("test_parameter_labels.jl")
    include("test_parameter_labels.jl")

    @info("test_parametertypes.jl")
    include("test_parametertypes.jl")

    @info("test_marginal_models.jl")
    include("test_marginal_models.jl")

    @info("test_adder.jl")
    include("test_adder.jl")

    @info("test_getindex.jl")
    include("test_getindex.jl")

    @info("test_getindex_variabletimestep.jl") 
    include("test_getindex_variabletimestep.jl")

    @info("test_components.jl")
    include("test_components.jl")

    @info("test_variables_model_instance.jl")
    include("test_variables_model_instance.jl")

    @info("test_getdataframe.jl")
    include("test_getdataframe.jl")

    @info("test_mult_getdataframe.jl")        
    include("test_mult_getdataframe.jl")    

    @info("test_clock.jl")
    include("test_clock.jl")
 
    @info("test_timesteps.jl")           
    include("test_timesteps.jl") 

    @info("test_timesteparrays.jl")
    include("test_timesteparrays.jl")

    @info("test_dimensions")
    include("test_dimensions.jl")

    @info("test_datum_storage.jl")
    include("test_datum_storage.jl")
    
    @info("test_connectorcomp.jl")
    include("test_connectorcomp.jl")

    @info("test_explorer_model.jl")
    include("test_explorer_model.jl")

    @info("test_explorer_sim.jl")
    include("test_explorer_sim.jl")

    @info("test_plotting.jl")
    include("test_plotting.jl")

    include("mcs/runtests.jl")

    if get(ENV, "MIMI_RUN_DEPENDENCY_TESTS", "")=="TRUE"
        run(`$(Base.julia_cmd()) --startup-file=no --project=$(joinpath(@__DIR__, "dependencies", ".")) $(joinpath(@__DIR__, "dependencies", "run_dependency_tests.jl"))`)
    end
end

# run doctests
doctest(Mimi)<|MERGE_RESOLUTION|>--- conflicted
+++ resolved
@@ -2,13 +2,6 @@
 using Test
 using Documenter
 
-<<<<<<< HEAD
-# reduce the chatter during testing
-Mimi.set_defcomp_verbosity(false)
-
-# run tests
-=======
->>>>>>> 84252145
 @testset "Mimi" begin
 
     @info("test_main.jl")
