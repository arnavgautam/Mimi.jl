--- conflicted
+++ resolved
@@ -72,22 +72,15 @@
 
     @info("test_timesteparrays.jl")
     include("test_timesteparrays.jl")
-<<<<<<< HEAD
  
     @info("test_clock.jl")
     include("test_clock.jl")
  
     @info("test_dimensions")
     include("test_dimensions.jl")
- 
-    # fails currently: requires calling run_timestep with TimeStep rather than Int
-    # @info("test_timesteps.jl")           
-    # include("test_timesteps.jl")
-=======
 
     @info("test_timesteps.jl")           
     include("test_timesteps.jl")
->>>>>>> 17c02df8
 
     # fails currently: requires either not having Refs typed (which prevents reassignment)
     # or by having lighter typing, e.g., TimestepArray but not a parameterized version.
