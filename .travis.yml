language: julia
os:
  - linux
  - osx
julia:
<<<<<<< HEAD
  - 0.5
=======
>>>>>>> 291cb099
  - 0.6
notifications:
  email: false
branches:
  only:
  - master
  - /release-.*/
before_install:
  - if [[ -a .git/shallow ]]; then git fetch --unshallow; fi
script:
  - julia -e 'Pkg.clone(pwd())'
  - julia -e 'Pkg.build("Mimi")'
  - julia --check-bounds=yes -e 'Pkg.test("Mimi", coverage=true)'
  - julia -e 'ENV["PYTHON"]=""; Pkg.add("ExcelReaders")'
  - julia -e 'include("test/test_dependencies.jl"); run_dependency_tests()'
after_success:
  - julia -e 'cd(Pkg.dir("Mimi")); Pkg.add("Coverage"); using Coverage; Codecov.submit(process_folder())'
  - julia -e 'cd(Pkg.dir("Mimi")); Pkg.add("Coverage"); using Coverage; Coveralls.submit(process_folder())'
  - julia -e 'Pkg.add("Documenter")'
  - julia -e 'cd(Pkg.dir("Mimi")); include(joinpath("docs","make.jl"))'<|MERGE_RESOLUTION|>--- conflicted
+++ resolved
@@ -3,10 +3,6 @@
   - linux
   - osx
 julia:
-<<<<<<< HEAD
-  - 0.5
-=======
->>>>>>> 291cb099
   - 0.6
 notifications:
   email: false
