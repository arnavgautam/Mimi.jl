julia 0.6.1
DataStructures 0.4.6
Distributions 0.11.0
DataFrames 0.8.4
Documenter 0.9.0
NamedArrays 0.5.3
<<<<<<< HEAD
Plots 0.11.0
JSON
=======
Plots 0.9.4
>>>>>>> 291cb099
<|MERGE_RESOLUTION|>--- conflicted
+++ resolved
@@ -4,9 +4,4 @@
 DataFrames 0.8.4
 Documenter 0.9.0
 NamedArrays 0.5.3
-<<<<<<< HEAD
-Plots 0.11.0
-JSON
-=======
-Plots 0.9.4
->>>>>>> 291cb099
+Plots 0.11.0