--- conflicted
+++ resolved
@@ -1,8 +1,5 @@
 julia 1.1
-<<<<<<< HEAD
 Classes
-=======
->>>>>>> 37f84f02
 Compose
 CSVFiles
 DataFrames
