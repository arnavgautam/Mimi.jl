julia 0.5
DataStructures 0.4.6
Distributions 0.11.0
DataFrames 0.8.4
Documenter 0.7.1
<<<<<<< HEAD
NamedArrays 0.5.3
=======
Plots 0.9.4
JSON
>>>>>>> ae7e8648
<|MERGE_RESOLUTION|>--- conflicted
+++ resolved
@@ -3,9 +3,6 @@
 Distributions 0.11.0
 DataFrames 0.8.4
 Documenter 0.7.1
-<<<<<<< HEAD
 NamedArrays 0.5.3
-=======
 Plots 0.9.4
 JSON
->>>>>>> ae7e8648
