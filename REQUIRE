--- conflicted
+++ resolved
@@ -5,13 +5,10 @@
 Distributions 0.11.0
 Documenter 0.9.0
 Electron 0.1.1
-<<<<<<< HEAD
 ExcelFiles
 IterTools
 IterableTables
-=======
 FileIO
->>>>>>> 1082d183
 JSON 0.17.1
 LightGraphs 0.12.0
 MacroTools 0.4.0
@@ -19,8 +16,5 @@
 NamedArrays 0.5.3
 StatsBase
 StringBuilders 0.0.1
-<<<<<<< HEAD
 TableTraits
-=======
->>>>>>> 1082d183
 ProgressMeter 0.5.5