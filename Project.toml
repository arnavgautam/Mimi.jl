name = "Mimi"
uuid = "e4e893b0-ee5e-52ea-8111-44b3bdec128c"
version = "0.9.5-DEV"

[deps]
CSVFiles = "5d742f6a-9f54-50ce-8119-2520741973ca"
Classes = "1a9c1350-211b-5766-99cd-4544d885a0d1"
Compose = "a81c6b42-2e10-5240-aca2-a61377ecd94b"
DataFrames = "a93c6f00-e57d-5684-b7b6-d8193f3e46c0"
DataStructures = "864edb3b-99cc-5e75-8d2d-829cb0a9cfe8"
Dates = "ade2ca70-3891-5945-98fb-dc099432e06a"
DelimitedFiles = "8bb1440f-4735-579b-a4ab-409b98df4dab"
Distributions = "31c24e10-a181-5473-b8eb-7969acd0382f"
Electron = "a1bb12fb-d4d1-54b4-b10a-ee7951ef7ad3"
FileIO = "5789e2e9-d7fb-5bc7-8068-2c6fae9b9549"
FilePaths = "8fc22ac5-c921-52a6-82fd-178b2807b824"
GlobalSensitivityAnalysis = "1b10255b-6da3-57ce-9089-d24e8517b87e"
GraphPlot = "a2cc645c-3eea-5389-862e-a155d0052231"
IterTools = "c8e1da08-722c-5040-9ed9-7db0dc04731e"
IteratorInterfaceExtensions = "82899510-4779-5014-852e-03e436cf321d"
JSON = "682c06a0-de6a-54ab-a142-c8b1cf79cde6"
LightGraphs = "093fc24a-ae57-5d10-9952-331d41423f4d"
LinearAlgebra = "37e2e46d-f89d-539d-b4ee-838fcccc9c8e"
Logging = "56ddb016-857b-54e1-b83d-db4d58db5568"
MacroTools = "1914dd2f-81c6-5fcd-8719-6d5c9610ff09"
MetaGraphs = "626554b9-1ddb-594c-aa3c-2596fe9399a5"
NamedArrays = "86f7a689-2022-50b4-a561-43c23ac3c673"
Pkg = "44cfe95a-1eb2-52ea-b672-e2afdf69b78f"
ProgressMeter = "92933f4c-e287-5a05-a399-4b506db050ca"
Random = "9a3f8284-a2c9-5f02-9a11-845980a1fd5c"
Serialization = "9e88b42a-f829-5b0c-bbe9-9e923198166b"
Statistics = "10745b16-79ce-11e8-11f9-7d13ad32a3b2"
StatsBase = "2913bbd2-ae8a-5f71-8c99-4fb6c76f3a91"
StringBuilders = "db12335b-fddc-5e1b-b0ee-42071d21ae50"
TableTraits = "3783bdb8-4a98-5b6b-af9a-565f29a5fe9c"
VegaLite = "112f6efa-9a02-5b7d-90c0-432ed331239a"

[compat]
CSVFiles = "0.16, 1.0"
Classes = "1.2"
Compose = "0.7, 0.8"
DataFrames = "0.19.1, 0.20"
DataStructures = "0.17"
Distributions = "0.21, 0.22"
Electron = "1.1, 2.0"
FileIO = "1"
FilePaths = "0.8"
<<<<<<< HEAD
GlobalSensitivityAnalysis = "0.0.8"
=======
GlobalSensitivityAnalysis = "0.0.9"
>>>>>>> 3d02bb6e
GraphPlot = "0.3, 0.4"
IterTools = "1.3"
IteratorInterfaceExtensions = "0.1.1, 1"
JSON = "0.21"
LightGraphs = "1.3"
MacroTools = "0.5"
MetaGraphs = "0.6"
NamedArrays = "0.9"
ProgressMeter = "1.2"
StatsBase = "0.32"
StringBuilders = "0.2"
TableTraits = "0.4.1, 1"
VegaLite = "1, 2.0"
julia = "1.2"

[extras]
DelimitedFiles = "8bb1440f-4735-579b-a4ab-409b98df4dab"
Documenter = "e30172f5-a6a5-5a46-863b-614d45cd2de4"
ExcelFiles = "89b67f3b-d1aa-5f6f-9ca4-282e8d98620d"
ExcelReaders = "c04bee98-12a5-510c-87df-2a230cb6e075"
MacroTools = "1914dd2f-81c6-5fcd-8719-6d5c9610ff09"
NamedArrays = "86f7a689-2022-50b4-a561-43c23ac3c673"
Pkg = "44cfe95a-1eb2-52ea-b672-e2afdf69b78f"
Query = "1a8c2f83-1ff3-5112-b086-8aa67b057ba1"
Random = "9a3f8284-a2c9-5f02-9a11-845980a1fd5c"
Statistics = "10745b16-79ce-11e8-11f9-7d13ad32a3b2"
Test = "8dfed614-e22c-5e08-85e1-65c5234f0b40"
ZipFile = "a5390f91-8eb1-5f08-bee0-b1d1ffed6cea"

[targets]
test = ["Pkg", "Statistics", "NamedArrays", "ExcelFiles", "ExcelReaders", "DelimitedFiles", "Documenter", "Random", "Test", "ZipFile", "MacroTools", "Query"]<|MERGE_RESOLUTION|>--- conflicted
+++ resolved
@@ -45,11 +45,7 @@
 Electron = "1.1, 2.0"
 FileIO = "1"
 FilePaths = "0.8"
-<<<<<<< HEAD
 GlobalSensitivityAnalysis = "0.0.8"
-=======
-GlobalSensitivityAnalysis = "0.0.9"
->>>>>>> 3d02bb6e
 GraphPlot = "0.3, 0.4"
 IterTools = "1.3"
 IteratorInterfaceExtensions = "0.1.1, 1"
